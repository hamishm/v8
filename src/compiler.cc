--- conflicted
+++ resolved
@@ -480,12 +480,8 @@
     // that would be compiled lazily anyway, so we skip the preparse step
     // in that case too.
     ScriptDataImpl* pre_data = input_pre_data;
-<<<<<<< HEAD
-    bool harmony_scoping = natives != NATIVES_CODE && FLAG_harmony_scoping;
-=======
     bool harmony_block_scoping = natives != NATIVES_CODE &&
                                  FLAG_harmony_block_scoping;
->>>>>>> 45790924
     if (pre_data == NULL
         && source_length >= FLAG_min_preparse_length) {
       if (source->IsExternalTwoByteString()) {
@@ -493,20 +489,12 @@
             Handle<ExternalTwoByteString>::cast(source), 0, source->length());
         pre_data = ParserApi::PartialPreParse(&stream,
                                               extension,
-<<<<<<< HEAD
-                                              harmony_scoping);
-=======
                                               harmony_block_scoping);
->>>>>>> 45790924
       } else {
         GenericStringUC16CharacterStream stream(source, 0, source->length());
         pre_data = ParserApi::PartialPreParse(&stream,
                                               extension,
-<<<<<<< HEAD
-                                              harmony_scoping);
-=======
                                               harmony_block_scoping);
->>>>>>> 45790924
       }
     }
 
