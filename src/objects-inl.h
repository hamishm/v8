// Copyright 2011 the V8 project authors. All rights reserved.
// Redistribution and use in source and binary forms, with or without
// modification, are permitted provided that the following conditions are
// met:
//
//     * Redistributions of source code must retain the above copyright
//       notice, this list of conditions and the following disclaimer.
//     * Redistributions in binary form must reproduce the above
//       copyright notice, this list of conditions and the following
//       disclaimer in the documentation and/or other materials provided
//       with the distribution.
//     * Neither the name of Google Inc. nor the names of its
//       contributors may be used to endorse or promote products derived
//       from this software without specific prior written permission.
//
// THIS SOFTWARE IS PROVIDED BY THE COPYRIGHT HOLDERS AND CONTRIBUTORS
// "AS IS" AND ANY EXPRESS OR IMPLIED WARRANTIES, INCLUDING, BUT NOT
// LIMITED TO, THE IMPLIED WARRANTIES OF MERCHANTABILITY AND FITNESS FOR
// A PARTICULAR PURPOSE ARE DISCLAIMED. IN NO EVENT SHALL THE COPYRIGHT
// OWNER OR CONTRIBUTORS BE LIABLE FOR ANY DIRECT, INDIRECT, INCIDENTAL,
// SPECIAL, EXEMPLARY, OR CONSEQUENTIAL DAMAGES (INCLUDING, BUT NOT
// LIMITED TO, PROCUREMENT OF SUBSTITUTE GOODS OR SERVICES; LOSS OF USE,
// DATA, OR PROFITS; OR BUSINESS INTERRUPTION) HOWEVER CAUSED AND ON ANY
// THEORY OF LIABILITY, WHETHER IN CONTRACT, STRICT LIABILITY, OR TORT
// (INCLUDING NEGLIGENCE OR OTHERWISE) ARISING IN ANY WAY OUT OF THE USE
// OF THIS SOFTWARE, EVEN IF ADVISED OF THE POSSIBILITY OF SUCH DAMAGE.
//
// Review notes:
//
// - The use of macros in these inline functions may seem superfluous
// but it is absolutely needed to make sure gcc generates optimal
// code. gcc is not happy when attempting to inline too deep.
//

#ifndef V8_OBJECTS_INL_H_
#define V8_OBJECTS_INL_H_

#include "elements.h"
#include "objects.h"
#include "contexts.h"
#include "conversions-inl.h"
#include "heap.h"
#include "isolate.h"
#include "property.h"
#include "spaces.h"
#include "store-buffer.h"
#include "v8memory.h"

#include "incremental-marking.h"

namespace v8 {
namespace internal {

PropertyDetails::PropertyDetails(Smi* smi) {
  value_ = smi->value();
}


Smi* PropertyDetails::AsSmi() {
  return Smi::FromInt(value_);
}


PropertyDetails PropertyDetails::AsDeleted() {
  Smi* smi = Smi::FromInt(value_ | DeletedField::encode(1));
  return PropertyDetails(smi);
}


#define CAST_ACCESSOR(type)                     \
  type* type::cast(Object* object) {            \
    ASSERT(object->Is##type());                 \
    return reinterpret_cast<type*>(object);     \
  }


#define INT_ACCESSORS(holder, name, offset)                             \
  int holder::name() { return READ_INT_FIELD(this, offset); }           \
  void holder::set_##name(int value) { WRITE_INT_FIELD(this, offset, value); }


#define ACCESSORS(holder, name, type, offset)                           \
  type* holder::name() { return type::cast(READ_FIELD(this, offset)); } \
  void holder::set_##name(type* value, WriteBarrierMode mode) {         \
    WRITE_FIELD(this, offset, value);                                   \
    CONDITIONAL_WRITE_BARRIER(GetHeap(), this, offset, value, mode);    \
  }


#define SMI_ACCESSORS(holder, name, offset)             \
  int holder::name() {                                  \
    Object* value = READ_FIELD(this, offset);           \
    return Smi::cast(value)->value();                   \
  }                                                     \
  void holder::set_##name(int value) {                  \
    WRITE_FIELD(this, offset, Smi::FromInt(value));     \
  }


#define BOOL_GETTER(holder, field, name, offset)           \
  bool holder::name() {                                    \
    return BooleanBit::get(field(), offset);               \
  }                                                        \


#define BOOL_ACCESSORS(holder, field, name, offset)        \
  bool holder::name() {                                    \
    return BooleanBit::get(field(), offset);               \
  }                                                        \
  void holder::set_##name(bool value) {                    \
    set_##field(BooleanBit::set(field(), offset, value));  \
  }


bool Object::IsInstanceOf(FunctionTemplateInfo* expected) {
  // There is a constraint on the object; check.
  if (!this->IsJSObject()) return false;
  // Fetch the constructor function of the object.
  Object* cons_obj = JSObject::cast(this)->map()->constructor();
  if (!cons_obj->IsJSFunction()) return false;
  JSFunction* fun = JSFunction::cast(cons_obj);
  // Iterate through the chain of inheriting function templates to
  // see if the required one occurs.
  for (Object* type = fun->shared()->function_data();
       type->IsFunctionTemplateInfo();
       type = FunctionTemplateInfo::cast(type)->parent_template()) {
    if (type == expected) return true;
  }
  // Didn't find the required type in the inheritance chain.
  return false;
}


bool Object::IsSmi() {
  return HAS_SMI_TAG(this);
}


bool Object::IsHeapObject() {
  return Internals::HasHeapObjectTag(this);
}


bool Object::NonFailureIsHeapObject() {
  ASSERT(!this->IsFailure());
  return (reinterpret_cast<intptr_t>(this) & kSmiTagMask) != 0;
}


bool Object::IsHeapNumber() {
  return Object::IsHeapObject()
    && HeapObject::cast(this)->map()->instance_type() == HEAP_NUMBER_TYPE;
}


bool Object::IsString() {
  return Object::IsHeapObject()
    && HeapObject::cast(this)->map()->instance_type() < FIRST_NONSTRING_TYPE;
}


bool Object::IsSpecObject() {
  return Object::IsHeapObject()
    && HeapObject::cast(this)->map()->instance_type() >= FIRST_SPEC_OBJECT_TYPE;
}


bool Object::IsSpecFunction() {
  if (!Object::IsHeapObject()) return false;
  InstanceType type = HeapObject::cast(this)->map()->instance_type();
  return type == JS_FUNCTION_TYPE || type == JS_FUNCTION_PROXY_TYPE;
}


bool Object::IsSymbol() {
  if (!this->IsHeapObject()) return false;
  uint32_t type = HeapObject::cast(this)->map()->instance_type();
  // Because the symbol tag is non-zero and no non-string types have the
  // symbol bit set we can test for symbols with a very simple test
  // operation.
  STATIC_ASSERT(kSymbolTag != 0);
  ASSERT(kNotStringTag + kIsSymbolMask > LAST_TYPE);
  return (type & kIsSymbolMask) != 0;
}


bool Object::IsConsString() {
  if (!IsString()) return false;
  return StringShape(String::cast(this)).IsCons();
}


bool Object::IsSlicedString() {
  if (!IsString()) return false;
  return StringShape(String::cast(this)).IsSliced();
}


bool Object::IsSeqString() {
  if (!IsString()) return false;
  return StringShape(String::cast(this)).IsSequential();
}


bool Object::IsSeqAsciiString() {
  if (!IsString()) return false;
  return StringShape(String::cast(this)).IsSequential() &&
         String::cast(this)->IsAsciiRepresentation();
}


bool Object::IsSeqTwoByteString() {
  if (!IsString()) return false;
  return StringShape(String::cast(this)).IsSequential() &&
         String::cast(this)->IsTwoByteRepresentation();
}


bool Object::IsExternalString() {
  if (!IsString()) return false;
  return StringShape(String::cast(this)).IsExternal();
}


bool Object::IsExternalAsciiString() {
  if (!IsString()) return false;
  return StringShape(String::cast(this)).IsExternal() &&
         String::cast(this)->IsAsciiRepresentation();
}


bool Object::IsExternalTwoByteString() {
  if (!IsString()) return false;
  return StringShape(String::cast(this)).IsExternal() &&
         String::cast(this)->IsTwoByteRepresentation();
}

bool Object::HasValidElements() {
  // Dictionary is covered under FixedArray.
  return IsFixedArray() || IsFixedDoubleArray() || IsExternalArray();
}

StringShape::StringShape(String* str)
  : type_(str->map()->instance_type()) {
  set_valid();
  ASSERT((type_ & kIsNotStringMask) == kStringTag);
}


StringShape::StringShape(Map* map)
  : type_(map->instance_type()) {
  set_valid();
  ASSERT((type_ & kIsNotStringMask) == kStringTag);
}


StringShape::StringShape(InstanceType t)
  : type_(static_cast<uint32_t>(t)) {
  set_valid();
  ASSERT((type_ & kIsNotStringMask) == kStringTag);
}


bool StringShape::IsSymbol() {
  ASSERT(valid());
  STATIC_ASSERT(kSymbolTag != 0);
  return (type_ & kIsSymbolMask) != 0;
}


bool String::IsAsciiRepresentation() {
  uint32_t type = map()->instance_type();
  return (type & kStringEncodingMask) == kAsciiStringTag;
}


bool String::IsTwoByteRepresentation() {
  uint32_t type = map()->instance_type();
  return (type & kStringEncodingMask) == kTwoByteStringTag;
}


bool String::IsAsciiRepresentationUnderneath() {
  uint32_t type = map()->instance_type();
  STATIC_ASSERT(kIsIndirectStringTag != 0);
  STATIC_ASSERT((kIsIndirectStringMask & kStringEncodingMask) == 0);
  ASSERT(IsFlat());
  switch (type & (kIsIndirectStringMask | kStringEncodingMask)) {
    case kAsciiStringTag:
      return true;
    case kTwoByteStringTag:
      return false;
    default:  // Cons or sliced string.  Need to go deeper.
      return GetUnderlying()->IsAsciiRepresentation();
  }
}


bool String::IsTwoByteRepresentationUnderneath() {
  uint32_t type = map()->instance_type();
  STATIC_ASSERT(kIsIndirectStringTag != 0);
  STATIC_ASSERT((kIsIndirectStringMask & kStringEncodingMask) == 0);
  ASSERT(IsFlat());
  switch (type & (kIsIndirectStringMask | kStringEncodingMask)) {
    case kAsciiStringTag:
      return false;
    case kTwoByteStringTag:
      return true;
    default:  // Cons or sliced string.  Need to go deeper.
      return GetUnderlying()->IsTwoByteRepresentation();
  }
}


bool String::HasOnlyAsciiChars() {
  uint32_t type = map()->instance_type();
  return (type & kStringEncodingMask) == kAsciiStringTag ||
         (type & kAsciiDataHintMask) == kAsciiDataHintTag;
}


bool StringShape::IsCons() {
  return (type_ & kStringRepresentationMask) == kConsStringTag;
}


bool StringShape::IsSliced() {
  return (type_ & kStringRepresentationMask) == kSlicedStringTag;
}


bool StringShape::IsIndirect() {
  return (type_ & kIsIndirectStringMask) == kIsIndirectStringTag;
}


bool StringShape::IsExternal() {
  return (type_ & kStringRepresentationMask) == kExternalStringTag;
}


bool StringShape::IsSequential() {
  return (type_ & kStringRepresentationMask) == kSeqStringTag;
}


StringRepresentationTag StringShape::representation_tag() {
  uint32_t tag = (type_ & kStringRepresentationMask);
  return static_cast<StringRepresentationTag>(tag);
}


uint32_t StringShape::encoding_tag() {
  return type_ & kStringEncodingMask;
}


uint32_t StringShape::full_representation_tag() {
  return (type_ & (kStringRepresentationMask | kStringEncodingMask));
}


STATIC_CHECK((kStringRepresentationMask | kStringEncodingMask) ==
             Internals::kFullStringRepresentationMask);


bool StringShape::IsSequentialAscii() {
  return full_representation_tag() == (kSeqStringTag | kAsciiStringTag);
}


bool StringShape::IsSequentialTwoByte() {
  return full_representation_tag() == (kSeqStringTag | kTwoByteStringTag);
}


bool StringShape::IsExternalAscii() {
  return full_representation_tag() == (kExternalStringTag | kAsciiStringTag);
}


bool StringShape::IsExternalTwoByte() {
  return full_representation_tag() == (kExternalStringTag | kTwoByteStringTag);
}


STATIC_CHECK((kExternalStringTag | kTwoByteStringTag) ==
             Internals::kExternalTwoByteRepresentationTag);


uc32 FlatStringReader::Get(int index) {
  ASSERT(0 <= index && index <= length_);
  if (is_ascii_) {
    return static_cast<const byte*>(start_)[index];
  } else {
    return static_cast<const uc16*>(start_)[index];
  }
}


bool Object::IsNumber() {
  return IsSmi() || IsHeapNumber();
}


bool Object::IsByteArray() {
  return Object::IsHeapObject()
    && HeapObject::cast(this)->map()->instance_type() == BYTE_ARRAY_TYPE;
}


bool Object::IsFreeSpace() {
  return Object::IsHeapObject()
    && HeapObject::cast(this)->map()->instance_type() == FREE_SPACE_TYPE;
}


bool Object::IsFiller() {
  if (!Object::IsHeapObject()) return false;
  InstanceType instance_type = HeapObject::cast(this)->map()->instance_type();
  return instance_type == FREE_SPACE_TYPE || instance_type == FILLER_TYPE;
}


bool Object::IsExternalPixelArray() {
  return Object::IsHeapObject() &&
      HeapObject::cast(this)->map()->instance_type() ==
          EXTERNAL_PIXEL_ARRAY_TYPE;
}


bool Object::IsExternalArray() {
  if (!Object::IsHeapObject())
    return false;
  InstanceType instance_type =
      HeapObject::cast(this)->map()->instance_type();
  return (instance_type >= FIRST_EXTERNAL_ARRAY_TYPE &&
          instance_type <= LAST_EXTERNAL_ARRAY_TYPE);
}


bool Object::IsExternalByteArray() {
  return Object::IsHeapObject() &&
      HeapObject::cast(this)->map()->instance_type() ==
      EXTERNAL_BYTE_ARRAY_TYPE;
}


bool Object::IsExternalUnsignedByteArray() {
  return Object::IsHeapObject() &&
      HeapObject::cast(this)->map()->instance_type() ==
      EXTERNAL_UNSIGNED_BYTE_ARRAY_TYPE;
}


bool Object::IsExternalShortArray() {
  return Object::IsHeapObject() &&
      HeapObject::cast(this)->map()->instance_type() ==
      EXTERNAL_SHORT_ARRAY_TYPE;
}


bool Object::IsExternalUnsignedShortArray() {
  return Object::IsHeapObject() &&
      HeapObject::cast(this)->map()->instance_type() ==
      EXTERNAL_UNSIGNED_SHORT_ARRAY_TYPE;
}


bool Object::IsExternalIntArray() {
  return Object::IsHeapObject() &&
      HeapObject::cast(this)->map()->instance_type() ==
      EXTERNAL_INT_ARRAY_TYPE;
}


bool Object::IsExternalUnsignedIntArray() {
  return Object::IsHeapObject() &&
      HeapObject::cast(this)->map()->instance_type() ==
      EXTERNAL_UNSIGNED_INT_ARRAY_TYPE;
}


bool Object::IsExternalFloatArray() {
  return Object::IsHeapObject() &&
      HeapObject::cast(this)->map()->instance_type() ==
      EXTERNAL_FLOAT_ARRAY_TYPE;
}


bool Object::IsExternalDoubleArray() {
  return Object::IsHeapObject() &&
      HeapObject::cast(this)->map()->instance_type() ==
      EXTERNAL_DOUBLE_ARRAY_TYPE;
}


bool MaybeObject::IsFailure() {
  return HAS_FAILURE_TAG(this);
}


bool MaybeObject::IsRetryAfterGC() {
  return HAS_FAILURE_TAG(this)
    && Failure::cast(this)->type() == Failure::RETRY_AFTER_GC;
}


bool MaybeObject::IsOutOfMemory() {
  return HAS_FAILURE_TAG(this)
      && Failure::cast(this)->IsOutOfMemoryException();
}


bool MaybeObject::IsException() {
  return this == Failure::Exception();
}


bool MaybeObject::IsTheHole() {
  return !IsFailure() && ToObjectUnchecked()->IsTheHole();
}


Failure* Failure::cast(MaybeObject* obj) {
  ASSERT(HAS_FAILURE_TAG(obj));
  return reinterpret_cast<Failure*>(obj);
}


bool Object::IsJSReceiver() {
  STATIC_ASSERT(LAST_JS_RECEIVER_TYPE == LAST_TYPE);
  return IsHeapObject() &&
      HeapObject::cast(this)->map()->instance_type() >= FIRST_JS_RECEIVER_TYPE;
}


bool Object::IsJSObject() {
  STATIC_ASSERT(LAST_JS_OBJECT_TYPE == LAST_TYPE);
  return IsHeapObject() &&
      HeapObject::cast(this)->map()->instance_type() >= FIRST_JS_OBJECT_TYPE;
}


bool Object::IsJSProxy() {
  if (!Object::IsHeapObject()) return false;
  InstanceType type = HeapObject::cast(this)->map()->instance_type();
  return FIRST_JS_PROXY_TYPE <= type && type <= LAST_JS_PROXY_TYPE;
}


bool Object::IsJSFunctionProxy() {
  return Object::IsHeapObject() &&
      HeapObject::cast(this)->map()->instance_type() == JS_FUNCTION_PROXY_TYPE;
}


bool Object::IsJSWeakMap() {
  return Object::IsJSObject() &&
      HeapObject::cast(this)->map()->instance_type() == JS_WEAK_MAP_TYPE;
}


bool Object::IsJSContextExtensionObject() {
  return IsHeapObject()
      && (HeapObject::cast(this)->map()->instance_type() ==
          JS_CONTEXT_EXTENSION_OBJECT_TYPE);
}


bool Object::IsMap() {
  return Object::IsHeapObject()
      && HeapObject::cast(this)->map()->instance_type() == MAP_TYPE;
}


bool Object::IsFixedArray() {
  return Object::IsHeapObject()
      && HeapObject::cast(this)->map()->instance_type() == FIXED_ARRAY_TYPE;
}


bool Object::IsFixedDoubleArray() {
  return Object::IsHeapObject()
      && HeapObject::cast(this)->map()->instance_type() ==
          FIXED_DOUBLE_ARRAY_TYPE;
}


bool Object::IsDescriptorArray() {
  return IsFixedArray();
}


bool Object::IsDeoptimizationInputData() {
  // Must be a fixed array.
  if (!IsFixedArray()) return false;

  // There's no sure way to detect the difference between a fixed array and
  // a deoptimization data array.  Since this is used for asserts we can
  // check that the length is zero or else the fixed size plus a multiple of
  // the entry size.
  int length = FixedArray::cast(this)->length();
  if (length == 0) return true;

  length -= DeoptimizationInputData::kFirstDeoptEntryIndex;
  return length >= 0 &&
      length % DeoptimizationInputData::kDeoptEntrySize == 0;
}


bool Object::IsDeoptimizationOutputData() {
  if (!IsFixedArray()) return false;
  // There's actually no way to see the difference between a fixed array and
  // a deoptimization data array.  Since this is used for asserts we can check
  // that the length is plausible though.
  if (FixedArray::cast(this)->length() % 2 != 0) return false;
  return true;
}


bool Object::IsContext() {
  if (Object::IsHeapObject()) {
    Map* map = HeapObject::cast(this)->map();
    Heap* heap = map->GetHeap();
    return (map == heap->function_context_map() ||
            map == heap->catch_context_map() ||
            map == heap->with_context_map() ||
            map == heap->global_context_map() ||
            map == heap->block_context_map());
  }
  return false;
}


bool Object::IsGlobalContext() {
  return Object::IsHeapObject() &&
      HeapObject::cast(this)->map() ==
      HeapObject::cast(this)->GetHeap()->global_context_map();
}


bool Object::IsSerializedScopeInfo() {
  return Object::IsHeapObject() &&
      HeapObject::cast(this)->map() ==
      HeapObject::cast(this)->GetHeap()->serialized_scope_info_map();
}


bool Object::IsJSFunction() {
  return Object::IsHeapObject()
      && HeapObject::cast(this)->map()->instance_type() == JS_FUNCTION_TYPE;
}


template <> inline bool Is<JSFunction>(Object* obj) {
  return obj->IsJSFunction();
}


bool Object::IsCode() {
  return Object::IsHeapObject()
      && HeapObject::cast(this)->map()->instance_type() == CODE_TYPE;
}


bool Object::IsOddball() {
  return Object::IsHeapObject()
    && HeapObject::cast(this)->map()->instance_type() == ODDBALL_TYPE;
}


bool Object::IsJSGlobalPropertyCell() {
  return Object::IsHeapObject()
      && HeapObject::cast(this)->map()->instance_type()
      == JS_GLOBAL_PROPERTY_CELL_TYPE;
}


bool Object::IsSharedFunctionInfo() {
  return Object::IsHeapObject() &&
      (HeapObject::cast(this)->map()->instance_type() ==
       SHARED_FUNCTION_INFO_TYPE);
}


bool Object::IsJSValue() {
  return Object::IsHeapObject()
      && HeapObject::cast(this)->map()->instance_type() == JS_VALUE_TYPE;
}


bool Object::IsJSMessageObject() {
  return Object::IsHeapObject()
      && (HeapObject::cast(this)->map()->instance_type() ==
          JS_MESSAGE_OBJECT_TYPE);
}


bool Object::IsStringWrapper() {
  return IsJSValue() && JSValue::cast(this)->value()->IsString();
}


bool Object::IsForeign() {
  return Object::IsHeapObject()
      && HeapObject::cast(this)->map()->instance_type() == FOREIGN_TYPE;
}


bool Object::IsBoolean() {
  return IsOddball() &&
      ((Oddball::cast(this)->kind() & Oddball::kNotBooleanMask) == 0);
}


bool Object::IsJSArray() {
  return Object::IsHeapObject()
      && HeapObject::cast(this)->map()->instance_type() == JS_ARRAY_TYPE;
}


bool Object::IsJSRegExp() {
  return Object::IsHeapObject()
      && HeapObject::cast(this)->map()->instance_type() == JS_REGEXP_TYPE;
}


template <> inline bool Is<JSArray>(Object* obj) {
  return obj->IsJSArray();
}


bool Object::IsHashTable() {
  return Object::IsHeapObject() &&
      HeapObject::cast(this)->map() ==
      HeapObject::cast(this)->GetHeap()->hash_table_map();
}


bool Object::IsDictionary() {
  return IsHashTable() &&
      this != HeapObject::cast(this)->GetHeap()->symbol_table();
}


bool Object::IsSymbolTable() {
  return IsHashTable() && this ==
         HeapObject::cast(this)->GetHeap()->raw_unchecked_symbol_table();
}


bool Object::IsJSFunctionResultCache() {
  if (!IsFixedArray()) return false;
  FixedArray* self = FixedArray::cast(this);
  int length = self->length();
  if (length < JSFunctionResultCache::kEntriesIndex) return false;
  if ((length - JSFunctionResultCache::kEntriesIndex)
      % JSFunctionResultCache::kEntrySize != 0) {
    return false;
  }
#ifdef DEBUG
  reinterpret_cast<JSFunctionResultCache*>(this)->JSFunctionResultCacheVerify();
#endif
  return true;
}


bool Object::IsNormalizedMapCache() {
  if (!IsFixedArray()) return false;
  if (FixedArray::cast(this)->length() != NormalizedMapCache::kEntries) {
    return false;
  }
#ifdef DEBUG
  reinterpret_cast<NormalizedMapCache*>(this)->NormalizedMapCacheVerify();
#endif
  return true;
}


bool Object::IsCompilationCacheTable() {
  return IsHashTable();
}


bool Object::IsCodeCacheHashTable() {
  return IsHashTable();
}


bool Object::IsPolymorphicCodeCacheHashTable() {
  return IsHashTable();
}


bool Object::IsMapCache() {
  return IsHashTable();
}


bool Object::IsPrimitive() {
  return IsOddball() || IsNumber() || IsString();
}


bool Object::IsJSGlobalProxy() {
  bool result = IsHeapObject() &&
                (HeapObject::cast(this)->map()->instance_type() ==
                 JS_GLOBAL_PROXY_TYPE);
  ASSERT(!result || IsAccessCheckNeeded());
  return result;
}


bool Object::IsGlobalObject() {
  if (!IsHeapObject()) return false;

  InstanceType type = HeapObject::cast(this)->map()->instance_type();
  return type == JS_GLOBAL_OBJECT_TYPE ||
         type == JS_BUILTINS_OBJECT_TYPE;
}


bool Object::IsJSGlobalObject() {
  return IsHeapObject() &&
      (HeapObject::cast(this)->map()->instance_type() ==
       JS_GLOBAL_OBJECT_TYPE);
}


bool Object::IsJSBuiltinsObject() {
  return IsHeapObject() &&
      (HeapObject::cast(this)->map()->instance_type() ==
       JS_BUILTINS_OBJECT_TYPE);
}


bool Object::IsUndetectableObject() {
  return IsHeapObject()
    && HeapObject::cast(this)->map()->is_undetectable();
}


bool Object::IsAccessCheckNeeded() {
  return IsHeapObject()
    && HeapObject::cast(this)->map()->is_access_check_needed();
}


bool Object::IsStruct() {
  if (!IsHeapObject()) return false;
  switch (HeapObject::cast(this)->map()->instance_type()) {
#define MAKE_STRUCT_CASE(NAME, Name, name) case NAME##_TYPE: return true;
  STRUCT_LIST(MAKE_STRUCT_CASE)
#undef MAKE_STRUCT_CASE
    default: return false;
  }
}


#define MAKE_STRUCT_PREDICATE(NAME, Name, name)                  \
  bool Object::Is##Name() {                                      \
    return Object::IsHeapObject()                                \
      && HeapObject::cast(this)->map()->instance_type() == NAME##_TYPE; \
  }
  STRUCT_LIST(MAKE_STRUCT_PREDICATE)
#undef MAKE_STRUCT_PREDICATE


bool Object::IsUndefined() {
  return IsOddball() && Oddball::cast(this)->kind() == Oddball::kUndefined;
}


bool Object::IsNull() {
  return IsOddball() && Oddball::cast(this)->kind() == Oddball::kNull;
}


bool Object::IsTheHole() {
  return IsOddball() && Oddball::cast(this)->kind() == Oddball::kTheHole;
}


bool Object::IsTrue() {
  return IsOddball() && Oddball::cast(this)->kind() == Oddball::kTrue;
}


bool Object::IsFalse() {
  return IsOddball() && Oddball::cast(this)->kind() == Oddball::kFalse;
}


bool Object::IsArgumentsMarker() {
  return IsOddball() && Oddball::cast(this)->kind() == Oddball::kArgumentMarker;
}


double Object::Number() {
  ASSERT(IsNumber());
  return IsSmi()
    ? static_cast<double>(reinterpret_cast<Smi*>(this)->value())
    : reinterpret_cast<HeapNumber*>(this)->value();
}


MaybeObject* Object::ToSmi() {
  if (IsSmi()) return this;
  if (IsHeapNumber()) {
    double value = HeapNumber::cast(this)->value();
    int int_value = FastD2I(value);
    if (value == FastI2D(int_value) && Smi::IsValid(int_value)) {
      return Smi::FromInt(int_value);
    }
  }
  return Failure::Exception();
}


bool Object::HasSpecificClassOf(String* name) {
  return this->IsJSObject() && (JSObject::cast(this)->class_name() == name);
}


MaybeObject* Object::GetElement(uint32_t index) {
  // GetElement can trigger a getter which can cause allocation.
  // This was not always the case. This ASSERT is here to catch
  // leftover incorrect uses.
  ASSERT(HEAP->IsAllocationAllowed());
  return GetElementWithReceiver(this, index);
}


Object* Object::GetElementNoExceptionThrown(uint32_t index) {
  MaybeObject* maybe = GetElementWithReceiver(this, index);
  ASSERT(!maybe->IsFailure());
  Object* result = NULL;  // Initialization to please compiler.
  maybe->ToObject(&result);
  return result;
}


MaybeObject* Object::GetProperty(String* key) {
  PropertyAttributes attributes;
  return GetPropertyWithReceiver(this, key, &attributes);
}


MaybeObject* Object::GetProperty(String* key, PropertyAttributes* attributes) {
  return GetPropertyWithReceiver(this, key, attributes);
}


#define FIELD_ADDR(p, offset) \
  (reinterpret_cast<byte*>(p) + offset - kHeapObjectTag)

#define READ_FIELD(p, offset) \
  (*reinterpret_cast<Object**>(FIELD_ADDR(p, offset)))

#define WRITE_FIELD(p, offset, value) \
  (*reinterpret_cast<Object**>(FIELD_ADDR(p, offset)) = value)

#define WRITE_BARRIER(heap, object, offset, value)                      \
  heap->incremental_marking()->RecordWrite(                             \
      object, HeapObject::RawField(object, offset), value);             \
  if (heap->InNewSpace(value)) {                                        \
    heap->RecordWrite(object->address(), offset);                       \
  }

#define CONDITIONAL_WRITE_BARRIER(heap, object, offset, value, mode)    \
  if (mode == UPDATE_WRITE_BARRIER) {                                   \
    heap->incremental_marking()->RecordWrite(                           \
      object, HeapObject::RawField(object, offset), value);             \
    if (heap->InNewSpace(value)) {                                      \
      heap->RecordWrite(object->address(), offset);                     \
    }                                                                   \
  }

#ifndef V8_TARGET_ARCH_MIPS
  #define READ_DOUBLE_FIELD(p, offset) \
    (*reinterpret_cast<double*>(FIELD_ADDR(p, offset)))
#else  // V8_TARGET_ARCH_MIPS
  // Prevent gcc from using load-double (mips ldc1) on (possibly)
  // non-64-bit aligned HeapNumber::value.
  static inline double read_double_field(void* p, int offset) {
    union conversion {
      double d;
      uint32_t u[2];
    } c;
    c.u[0] = (*reinterpret_cast<uint32_t*>(FIELD_ADDR(p, offset)));
    c.u[1] = (*reinterpret_cast<uint32_t*>(FIELD_ADDR(p, offset + 4)));
    return c.d;
  }
  #define READ_DOUBLE_FIELD(p, offset) read_double_field(p, offset)
#endif  // V8_TARGET_ARCH_MIPS

#ifndef V8_TARGET_ARCH_MIPS
  #define WRITE_DOUBLE_FIELD(p, offset, value) \
    (*reinterpret_cast<double*>(FIELD_ADDR(p, offset)) = value)
#else  // V8_TARGET_ARCH_MIPS
  // Prevent gcc from using store-double (mips sdc1) on (possibly)
  // non-64-bit aligned HeapNumber::value.
  static inline void write_double_field(void* p, int offset,
                                        double value) {
    union conversion {
      double d;
      uint32_t u[2];
    } c;
    c.d = value;
    (*reinterpret_cast<uint32_t*>(FIELD_ADDR(p, offset))) = c.u[0];
    (*reinterpret_cast<uint32_t*>(FIELD_ADDR(p, offset + 4))) = c.u[1];
  }
  #define WRITE_DOUBLE_FIELD(p, offset, value) \
    write_double_field(p, offset, value)
#endif  // V8_TARGET_ARCH_MIPS


#define READ_INT_FIELD(p, offset) \
  (*reinterpret_cast<int*>(FIELD_ADDR(p, offset)))

#define WRITE_INT_FIELD(p, offset, value) \
  (*reinterpret_cast<int*>(FIELD_ADDR(p, offset)) = value)

#define READ_INTPTR_FIELD(p, offset) \
  (*reinterpret_cast<intptr_t*>(FIELD_ADDR(p, offset)))

#define WRITE_INTPTR_FIELD(p, offset, value) \
  (*reinterpret_cast<intptr_t*>(FIELD_ADDR(p, offset)) = value)

#define READ_UINT32_FIELD(p, offset) \
  (*reinterpret_cast<uint32_t*>(FIELD_ADDR(p, offset)))

#define WRITE_UINT32_FIELD(p, offset, value) \
  (*reinterpret_cast<uint32_t*>(FIELD_ADDR(p, offset)) = value)

#define READ_SHORT_FIELD(p, offset) \
  (*reinterpret_cast<uint16_t*>(FIELD_ADDR(p, offset)))

#define WRITE_SHORT_FIELD(p, offset, value) \
  (*reinterpret_cast<uint16_t*>(FIELD_ADDR(p, offset)) = value)

#define READ_BYTE_FIELD(p, offset) \
  (*reinterpret_cast<byte*>(FIELD_ADDR(p, offset)))

#define WRITE_BYTE_FIELD(p, offset, value) \
  (*reinterpret_cast<byte*>(FIELD_ADDR(p, offset)) = value)


Object** HeapObject::RawField(HeapObject* obj, int byte_offset) {
  return &READ_FIELD(obj, byte_offset);
}


int Smi::value() {
  return Internals::SmiValue(this);
}


Smi* Smi::FromInt(int value) {
  ASSERT(Smi::IsValid(value));
  int smi_shift_bits = kSmiTagSize + kSmiShiftSize;
  intptr_t tagged_value =
      (static_cast<intptr_t>(value) << smi_shift_bits) | kSmiTag;
  return reinterpret_cast<Smi*>(tagged_value);
}


Smi* Smi::FromIntptr(intptr_t value) {
  ASSERT(Smi::IsValid(value));
  int smi_shift_bits = kSmiTagSize + kSmiShiftSize;
  return reinterpret_cast<Smi*>((value << smi_shift_bits) | kSmiTag);
}


Failure::Type Failure::type() const {
  return static_cast<Type>(value() & kFailureTypeTagMask);
}


bool Failure::IsInternalError() const {
  return type() == INTERNAL_ERROR;
}


bool Failure::IsOutOfMemoryException() const {
  return type() == OUT_OF_MEMORY_EXCEPTION;
}


AllocationSpace Failure::allocation_space() const {
  ASSERT_EQ(RETRY_AFTER_GC, type());
  return static_cast<AllocationSpace>((value() >> kFailureTypeTagSize)
                                      & kSpaceTagMask);
}


Failure* Failure::InternalError() {
  return Construct(INTERNAL_ERROR);
}


Failure* Failure::Exception() {
  return Construct(EXCEPTION);
}


Failure* Failure::OutOfMemoryException() {
  return Construct(OUT_OF_MEMORY_EXCEPTION);
}


intptr_t Failure::value() const {
  return static_cast<intptr_t>(
      reinterpret_cast<uintptr_t>(this) >> kFailureTagSize);
}


Failure* Failure::RetryAfterGC() {
  return RetryAfterGC(NEW_SPACE);
}


Failure* Failure::RetryAfterGC(AllocationSpace space) {
  ASSERT((space & ~kSpaceTagMask) == 0);
  return Construct(RETRY_AFTER_GC, space);
}


Failure* Failure::Construct(Type type, intptr_t value) {
  uintptr_t info =
      (static_cast<uintptr_t>(value) << kFailureTypeTagSize) | type;
  ASSERT(((info << kFailureTagSize) >> kFailureTagSize) == info);
  return reinterpret_cast<Failure*>((info << kFailureTagSize) | kFailureTag);
}


bool Smi::IsValid(intptr_t value) {
#ifdef DEBUG
  bool in_range = (value >= kMinValue) && (value <= kMaxValue);
#endif

#ifdef V8_TARGET_ARCH_X64
  // To be representable as a long smi, the value must be a 32-bit integer.
  bool result = (value == static_cast<int32_t>(value));
#else
  // To be representable as an tagged small integer, the two
  // most-significant bits of 'value' must be either 00 or 11 due to
  // sign-extension. To check this we add 01 to the two
  // most-significant bits, and check if the most-significant bit is 0
  //
  // CAUTION: The original code below:
  // bool result = ((value + 0x40000000) & 0x80000000) == 0;
  // may lead to incorrect results according to the C language spec, and
  // in fact doesn't work correctly with gcc4.1.1 in some cases: The
  // compiler may produce undefined results in case of signed integer
  // overflow. The computation must be done w/ unsigned ints.
  bool result = (static_cast<uintptr_t>(value + 0x40000000U) < 0x80000000U);
#endif
  ASSERT(result == in_range);
  return result;
}


MapWord MapWord::FromMap(Map* map) {
  return MapWord(reinterpret_cast<uintptr_t>(map));
}


Map* MapWord::ToMap() {
  return reinterpret_cast<Map*>(value_);
}


bool MapWord::IsForwardingAddress() {
  return HAS_SMI_TAG(reinterpret_cast<Object*>(value_));
}


MapWord MapWord::FromForwardingAddress(HeapObject* object) {
  Address raw = reinterpret_cast<Address>(object) - kHeapObjectTag;
  return MapWord(reinterpret_cast<uintptr_t>(raw));
}


HeapObject* MapWord::ToForwardingAddress() {
  ASSERT(IsForwardingAddress());
  return HeapObject::FromAddress(reinterpret_cast<Address>(value_));
}


#ifdef DEBUG
void HeapObject::VerifyObjectField(int offset) {
  VerifyPointer(READ_FIELD(this, offset));
}

void HeapObject::VerifySmiField(int offset) {
  ASSERT(READ_FIELD(this, offset)->IsSmi());
}
#endif


Heap* HeapObject::GetHeap() {
  Heap* heap =
      MemoryChunk::FromAddress(reinterpret_cast<Address>(this))->heap();
  ASSERT(heap != NULL);
  ASSERT(heap->isolate() == Isolate::Current());
  return heap;
}


Isolate* HeapObject::GetIsolate() {
  return GetHeap()->isolate();
}


Map* HeapObject::map() {
  return map_word().ToMap();
}


void HeapObject::set_map(Map* value) {
  set_map_word(MapWord::FromMap(value));
  if (value != NULL) {
    // TODO(1600) We are passing NULL as a slot because maps can never be on
    // evacuation candidate.
    value->GetHeap()->incremental_marking()->RecordWrite(this, NULL, value);
  }
}


// Unsafe accessor omitting write barrier.
void HeapObject::set_map_unsafe(Map* value) {
  set_map_word(MapWord::FromMap(value));
}


MapWord HeapObject::map_word() {
  return MapWord(reinterpret_cast<uintptr_t>(READ_FIELD(this, kMapOffset)));
}


void HeapObject::set_map_word(MapWord map_word) {
  // WRITE_FIELD does not invoke write barrier, but there is no need
  // here.
  WRITE_FIELD(this, kMapOffset, reinterpret_cast<Object*>(map_word.value_));
}


HeapObject* HeapObject::FromAddress(Address address) {
  ASSERT_TAG_ALIGNED(address);
  return reinterpret_cast<HeapObject*>(address + kHeapObjectTag);
}


Address HeapObject::address() {
  return reinterpret_cast<Address>(this) - kHeapObjectTag;
}


int HeapObject::Size() {
  return SizeFromMap(map());
}


void HeapObject::IteratePointers(ObjectVisitor* v, int start, int end) {
  v->VisitPointers(reinterpret_cast<Object**>(FIELD_ADDR(this, start)),
                   reinterpret_cast<Object**>(FIELD_ADDR(this, end)));
}


void HeapObject::IteratePointer(ObjectVisitor* v, int offset) {
  v->VisitPointer(reinterpret_cast<Object**>(FIELD_ADDR(this, offset)));
}


double HeapNumber::value() {
  return READ_DOUBLE_FIELD(this, kValueOffset);
}


void HeapNumber::set_value(double value) {
  WRITE_DOUBLE_FIELD(this, kValueOffset, value);
}


int HeapNumber::get_exponent() {
  return ((READ_INT_FIELD(this, kExponentOffset) & kExponentMask) >>
          kExponentShift) - kExponentBias;
}


int HeapNumber::get_sign() {
  return READ_INT_FIELD(this, kExponentOffset) & kSignMask;
}


ACCESSORS(JSObject, properties, FixedArray, kPropertiesOffset)


FixedArrayBase* JSObject::elements() {
  Object* array = READ_FIELD(this, kElementsOffset);
<<<<<<< HEAD
=======
  ASSERT(array->HasValidElements());
>>>>>>> 45790924
  return static_cast<FixedArrayBase*>(array);
}

void JSObject::ValidateSmiOnlyElements() {
#if DEBUG
  if (map()->elements_kind() == FAST_SMI_ONLY_ELEMENTS) {
    Heap* heap = GetHeap();
    // Don't use elements, since integrity checks will fail if there
    // are filler pointers in the array.
    FixedArray* fixed_array =
        reinterpret_cast<FixedArray*>(READ_FIELD(this, kElementsOffset));
    Map* map = fixed_array->map();
    // Arrays that have been shifted in place can't be verified.
    if (map != heap->raw_unchecked_one_pointer_filler_map() &&
        map != heap->raw_unchecked_two_pointer_filler_map() &&
        map != heap->free_space_map()) {
      for (int i = 0; i < fixed_array->length(); i++) {
        Object* current = fixed_array->get(i);
        ASSERT(current->IsSmi() || current == heap->the_hole_value());
      }
    }
  }
#endif
}


MaybeObject* JSObject::EnsureCanContainNonSmiElements() {
#if DEBUG
  ValidateSmiOnlyElements();
#endif
  if ((map()->elements_kind() == FAST_SMI_ONLY_ELEMENTS)) {
    Object* obj;
    MaybeObject* maybe_obj = GetElementsTransitionMap(FAST_ELEMENTS);
    if (!maybe_obj->ToObject(&obj)) return maybe_obj;
    set_map(Map::cast(obj));
  }
  return this;
}


MaybeObject* JSObject::EnsureCanContainElements(Object** objects,
                                                uint32_t count) {
  if (map()->elements_kind() == FAST_SMI_ONLY_ELEMENTS) {
    for (uint32_t i = 0; i < count; ++i) {
      Object* current = *objects++;
      if (!current->IsSmi() && current != GetHeap()->the_hole_value()) {
        return EnsureCanContainNonSmiElements();
      }
    }
  }
  return this;
}


MaybeObject* JSObject::EnsureCanContainElements(FixedArray* elements) {
  Object** objects = reinterpret_cast<Object**>(
      FIELD_ADDR(elements, elements->OffsetOfElementAt(0)));
  return EnsureCanContainElements(objects, elements->length());
}


void JSObject::set_elements(FixedArrayBase* value, WriteBarrierMode mode) {
  ASSERT((map()->has_fast_elements() ||
          map()->has_fast_smi_only_elements()) ==
         (value->map() == GetHeap()->fixed_array_map() ||
          value->map() == GetHeap()->fixed_cow_array_map()));
  ASSERT(map()->has_fast_double_elements() ==
         value->IsFixedDoubleArray());
  ASSERT(value->HasValidElements());
#ifdef DEBUG
  ValidateSmiOnlyElements();
#endif
  WRITE_FIELD(this, kElementsOffset, value);
  CONDITIONAL_WRITE_BARRIER(GetHeap(), this, kElementsOffset, value, mode);
}


void JSObject::initialize_properties() {
  ASSERT(!GetHeap()->InNewSpace(GetHeap()->empty_fixed_array()));
  WRITE_FIELD(this, kPropertiesOffset, GetHeap()->empty_fixed_array());
}


void JSObject::initialize_elements() {
  ASSERT(map()->has_fast_elements() || map()->has_fast_smi_only_elements());
  ASSERT(!GetHeap()->InNewSpace(GetHeap()->empty_fixed_array()));
  WRITE_FIELD(this, kElementsOffset, GetHeap()->empty_fixed_array());
}


MaybeObject* JSObject::ResetElements() {
  Object* obj;
  ElementsKind elements_kind = FLAG_smi_only_arrays
      ? FAST_SMI_ONLY_ELEMENTS
      : FAST_ELEMENTS;
  MaybeObject* maybe_obj = GetElementsTransitionMap(elements_kind);
  if (!maybe_obj->ToObject(&obj)) return maybe_obj;
  set_map(Map::cast(obj));
  initialize_elements();
  return this;
}


ACCESSORS(Oddball, to_string, String, kToStringOffset)
ACCESSORS(Oddball, to_number, Object, kToNumberOffset)


byte Oddball::kind() {
  return Smi::cast(READ_FIELD(this, kKindOffset))->value();
}


void Oddball::set_kind(byte value) {
  WRITE_FIELD(this, kKindOffset, Smi::FromInt(value));
}


Object* JSGlobalPropertyCell::value() {
  return READ_FIELD(this, kValueOffset);
}


void JSGlobalPropertyCell::set_value(Object* val, WriteBarrierMode ignored) {
  // The write barrier is not used for global property cells.
  ASSERT(!val->IsJSGlobalPropertyCell());
  WRITE_FIELD(this, kValueOffset, val);
  GetHeap()->incremental_marking()->RecordWrite(
      this, HeapObject::RawField(this, kValueOffset), val);
}


int JSObject::GetHeaderSize() {
  InstanceType type = map()->instance_type();
  // Check for the most common kind of JavaScript object before
  // falling into the generic switch. This speeds up the internal
  // field operations considerably on average.
  if (type == JS_OBJECT_TYPE) return JSObject::kHeaderSize;
  switch (type) {
    case JS_GLOBAL_PROXY_TYPE:
      return JSGlobalProxy::kSize;
    case JS_GLOBAL_OBJECT_TYPE:
      return JSGlobalObject::kSize;
    case JS_BUILTINS_OBJECT_TYPE:
      return JSBuiltinsObject::kSize;
    case JS_FUNCTION_TYPE:
      return JSFunction::kSize;
    case JS_VALUE_TYPE:
      return JSValue::kSize;
    case JS_ARRAY_TYPE:
      return JSValue::kSize;
    case JS_WEAK_MAP_TYPE:
      return JSWeakMap::kSize;
    case JS_REGEXP_TYPE:
      return JSValue::kSize;
    case JS_CONTEXT_EXTENSION_OBJECT_TYPE:
      return JSObject::kHeaderSize;
    case JS_MESSAGE_OBJECT_TYPE:
      return JSMessageObject::kSize;
    default:
      UNREACHABLE();
      return 0;
  }
}


int JSObject::GetInternalFieldCount() {
  ASSERT(1 << kPointerSizeLog2 == kPointerSize);
  // Make sure to adjust for the number of in-object properties. These
  // properties do contribute to the size, but are not internal fields.
  return ((Size() - GetHeaderSize()) >> kPointerSizeLog2) -
         map()->inobject_properties();
}


int JSObject::GetInternalFieldOffset(int index) {
  ASSERT(index < GetInternalFieldCount() && index >= 0);
  return GetHeaderSize() + (kPointerSize * index);
}


Object* JSObject::GetInternalField(int index) {
  ASSERT(index < GetInternalFieldCount() && index >= 0);
  // Internal objects do follow immediately after the header, whereas in-object
  // properties are at the end of the object. Therefore there is no need
  // to adjust the index here.
  return READ_FIELD(this, GetHeaderSize() + (kPointerSize * index));
}


void JSObject::SetInternalField(int index, Object* value) {
  ASSERT(index < GetInternalFieldCount() && index >= 0);
  // Internal objects do follow immediately after the header, whereas in-object
  // properties are at the end of the object. Therefore there is no need
  // to adjust the index here.
  int offset = GetHeaderSize() + (kPointerSize * index);
  WRITE_FIELD(this, offset, value);
  WRITE_BARRIER(GetHeap(), this, offset, value);
}


// Access fast-case object properties at index. The use of these routines
// is needed to correctly distinguish between properties stored in-object and
// properties stored in the properties array.
Object* JSObject::FastPropertyAt(int index) {
  // Adjust for the number of properties stored in the object.
  index -= map()->inobject_properties();
  if (index < 0) {
    int offset = map()->instance_size() + (index * kPointerSize);
    return READ_FIELD(this, offset);
  } else {
    ASSERT(index < properties()->length());
    return properties()->get(index);
  }
}


Object* JSObject::FastPropertyAtPut(int index, Object* value) {
  // Adjust for the number of properties stored in the object.
  index -= map()->inobject_properties();
  if (index < 0) {
    int offset = map()->instance_size() + (index * kPointerSize);
    WRITE_FIELD(this, offset, value);
    WRITE_BARRIER(GetHeap(), this, offset, value);
  } else {
    ASSERT(index < properties()->length());
    properties()->set(index, value);
  }
  return value;
}


int JSObject::GetInObjectPropertyOffset(int index) {
  // Adjust for the number of properties stored in the object.
  index -= map()->inobject_properties();
  ASSERT(index < 0);
  return map()->instance_size() + (index * kPointerSize);
}


Object* JSObject::InObjectPropertyAt(int index) {
  // Adjust for the number of properties stored in the object.
  index -= map()->inobject_properties();
  ASSERT(index < 0);
  int offset = map()->instance_size() + (index * kPointerSize);
  return READ_FIELD(this, offset);
}


Object* JSObject::InObjectPropertyAtPut(int index,
                                        Object* value,
                                        WriteBarrierMode mode) {
  // Adjust for the number of properties stored in the object.
  index -= map()->inobject_properties();
  ASSERT(index < 0);
  int offset = map()->instance_size() + (index * kPointerSize);
  WRITE_FIELD(this, offset, value);
  CONDITIONAL_WRITE_BARRIER(GetHeap(), this, offset, value, mode);
  return value;
}



void JSObject::InitializeBody(Map* map,
                              Object* pre_allocated_value,
                              Object* filler_value) {
  ASSERT(!filler_value->IsHeapObject() ||
         !GetHeap()->InNewSpace(filler_value));
  ASSERT(!pre_allocated_value->IsHeapObject() ||
         !GetHeap()->InNewSpace(pre_allocated_value));
  int size = map->instance_size();
  int offset = kHeaderSize;
  if (filler_value != pre_allocated_value) {
    int pre_allocated = map->pre_allocated_property_fields();
    ASSERT(pre_allocated * kPointerSize + kHeaderSize <= size);
    for (int i = 0; i < pre_allocated; i++) {
      WRITE_FIELD(this, offset, pre_allocated_value);
      offset += kPointerSize;
    }
  }
  while (offset < size) {
    WRITE_FIELD(this, offset, filler_value);
    offset += kPointerSize;
  }
}


bool JSObject::HasFastProperties() {
  return !properties()->IsDictionary();
}


int JSObject::MaxFastProperties() {
  // Allow extra fast properties if the object has more than
  // kMaxFastProperties in-object properties. When this is the case,
  // it is very unlikely that the object is being used as a dictionary
  // and there is a good chance that allowing more map transitions
  // will be worth it.
  return Max(map()->inobject_properties(), kMaxFastProperties);
}


void Struct::InitializeBody(int object_size) {
  Object* value = GetHeap()->undefined_value();
  for (int offset = kHeaderSize; offset < object_size; offset += kPointerSize) {
    WRITE_FIELD(this, offset, value);
  }
}


bool Object::ToArrayIndex(uint32_t* index) {
  if (IsSmi()) {
    int value = Smi::cast(this)->value();
    if (value < 0) return false;
    *index = value;
    return true;
  }
  if (IsHeapNumber()) {
    double value = HeapNumber::cast(this)->value();
    uint32_t uint_value = static_cast<uint32_t>(value);
    if (value == static_cast<double>(uint_value)) {
      *index = uint_value;
      return true;
    }
  }
  return false;
}


bool Object::IsStringObjectWithCharacterAt(uint32_t index) {
  if (!this->IsJSValue()) return false;

  JSValue* js_value = JSValue::cast(this);
  if (!js_value->value()->IsString()) return false;

  String* str = String::cast(js_value->value());
  if (index >= (uint32_t)str->length()) return false;

  return true;
}


FixedArrayBase* FixedArrayBase::cast(Object* object) {
  ASSERT(object->IsFixedArray() || object->IsFixedDoubleArray());
  return reinterpret_cast<FixedArrayBase*>(object);
}


Object* FixedArray::get(int index) {
  ASSERT(index >= 0 && index < this->length());
  return READ_FIELD(this, kHeaderSize + index * kPointerSize);
}


void FixedArray::set(int index, Smi* value) {
  ASSERT(map() != HEAP->fixed_cow_array_map());
  ASSERT(index >= 0 && index < this->length());
  ASSERT(reinterpret_cast<Object*>(value)->IsSmi());
  int offset = kHeaderSize + index * kPointerSize;
  WRITE_FIELD(this, offset, value);
}


void FixedArray::set(int index, Object* value) {
  ASSERT(map() != HEAP->fixed_cow_array_map());
  ASSERT(index >= 0 && index < this->length());
  int offset = kHeaderSize + index * kPointerSize;
  WRITE_FIELD(this, offset, value);
  WRITE_BARRIER(GetHeap(), this, offset, value);
}


inline bool FixedDoubleArray::is_the_hole_nan(double value) {
  return BitCast<uint64_t, double>(value) == kHoleNanInt64;
}


inline double FixedDoubleArray::hole_nan_as_double() {
  return BitCast<double, uint64_t>(kHoleNanInt64);
}


inline double FixedDoubleArray::canonical_not_the_hole_nan_as_double() {
  ASSERT(BitCast<uint64_t>(OS::nan_value()) != kHoleNanInt64);
  ASSERT((BitCast<uint64_t>(OS::nan_value()) >> 32) != kHoleNanUpper32);
  return OS::nan_value();
}


double FixedDoubleArray::get_scalar(int index) {
  ASSERT(map() != HEAP->fixed_cow_array_map() &&
         map() != HEAP->fixed_array_map());
  ASSERT(index >= 0 && index < this->length());
  double result = READ_DOUBLE_FIELD(this, kHeaderSize + index * kDoubleSize);
  ASSERT(!is_the_hole_nan(result));
  return result;
}


MaybeObject* FixedDoubleArray::get(int index) {
  if (is_the_hole(index)) {
    return GetHeap()->the_hole_value();
  } else {
    return GetHeap()->NumberFromDouble(get_scalar(index));
  }
}


void FixedDoubleArray::set(int index, double value) {
  ASSERT(map() != HEAP->fixed_cow_array_map() &&
         map() != HEAP->fixed_array_map());
  int offset = kHeaderSize + index * kDoubleSize;
  if (isnan(value)) value = canonical_not_the_hole_nan_as_double();
  WRITE_DOUBLE_FIELD(this, offset, value);
}


void FixedDoubleArray::set_the_hole(int index) {
  ASSERT(map() != HEAP->fixed_cow_array_map() &&
         map() != HEAP->fixed_array_map());
  int offset = kHeaderSize + index * kDoubleSize;
  WRITE_DOUBLE_FIELD(this, offset, hole_nan_as_double());
}


bool FixedDoubleArray::is_the_hole(int index) {
  int offset = kHeaderSize + index * kDoubleSize;
  return is_the_hole_nan(READ_DOUBLE_FIELD(this, offset));
}


void FixedDoubleArray::Initialize(FixedDoubleArray* from) {
  int old_length = from->length();
  ASSERT(old_length < length());
  if (old_length * kDoubleSize >= OS::kMinComplexMemCopy) {
    OS::MemCopy(FIELD_ADDR(this, kHeaderSize),
                FIELD_ADDR(from, kHeaderSize),
                old_length * kDoubleSize);
  } else {
    for (int i = 0; i < old_length; ++i) {
<<<<<<< HEAD
      if (from->is_the_hole(i)) {
        set_the_hole(i);
      } else {
        set(i, from->get_scalar(i));
      }
=======
      set(i, from->get_scalar(i));
>>>>>>> 45790924
    }
  }
  int offset = kHeaderSize + old_length * kDoubleSize;
  for (int current = from->length(); current < length(); ++current) {
    WRITE_DOUBLE_FIELD(this, offset, hole_nan_as_double());
    offset += kDoubleSize;
  }
}


void FixedDoubleArray::Initialize(FixedArray* from) {
  int old_length = from->length();
  ASSERT(old_length <= length());
  for (int i = 0; i < old_length; i++) {
    Object* hole_or_object = from->get(i);
    if (hole_or_object->IsTheHole()) {
      set_the_hole(i);
    } else {
      set(i, hole_or_object->Number());
    }
  }
  int offset = kHeaderSize + old_length * kDoubleSize;
  for (int current = from->length(); current < length(); ++current) {
    WRITE_DOUBLE_FIELD(this, offset, hole_nan_as_double());
    offset += kDoubleSize;
  }
}


void FixedDoubleArray::Initialize(NumberDictionary* from) {
  int offset = kHeaderSize;
  for (int current = 0; current < length(); ++current) {
    WRITE_DOUBLE_FIELD(this, offset, hole_nan_as_double());
    offset += kDoubleSize;
  }
  for (int i = 0; i < from->Capacity(); i++) {
    Object* key = from->KeyAt(i);
    if (key->IsNumber()) {
      uint32_t entry = static_cast<uint32_t>(key->Number());
      set(entry, from->ValueAt(i)->Number());
    }
  }
}


WriteBarrierMode HeapObject::GetWriteBarrierMode(const AssertNoAllocation&) {
  Heap* heap = GetHeap();
  if (heap->incremental_marking()->IsMarking()) return UPDATE_WRITE_BARRIER;
  if (heap->InNewSpace(this)) return SKIP_WRITE_BARRIER;
  return UPDATE_WRITE_BARRIER;
}


void FixedArray::set(int index,
                     Object* value,
                     WriteBarrierMode mode) {
  ASSERT(map() != HEAP->fixed_cow_array_map());
  ASSERT(index >= 0 && index < this->length());
  int offset = kHeaderSize + index * kPointerSize;
  WRITE_FIELD(this, offset, value);
  CONDITIONAL_WRITE_BARRIER(GetHeap(), this, offset, value, mode);
}


void FixedArray::fast_set(FixedArray* array, int index, Object* value) {
  ASSERT(array->map() != HEAP->raw_unchecked_fixed_cow_array_map());
  ASSERT(index >= 0 && index < array->length());
  ASSERT(!HEAP->InNewSpace(value));
  WRITE_FIELD(array, kHeaderSize + index * kPointerSize, value);
  array->GetHeap()->incremental_marking()->RecordWrite(
      array,
      HeapObject::RawField(array, kHeaderSize + index * kPointerSize),
      value);
}


void FixedArray::set_undefined(int index) {
  ASSERT(map() != HEAP->fixed_cow_array_map());
  set_undefined(GetHeap(), index);
}


void FixedArray::set_undefined(Heap* heap, int index) {
  ASSERT(index >= 0 && index < this->length());
  ASSERT(!heap->InNewSpace(heap->undefined_value()));
  WRITE_FIELD(this, kHeaderSize + index * kPointerSize,
              heap->undefined_value());
}


void FixedArray::set_null(int index) {
  set_null(GetHeap(), index);
}


void FixedArray::set_null(Heap* heap, int index) {
  ASSERT(index >= 0 && index < this->length());
  ASSERT(!heap->InNewSpace(heap->null_value()));
  WRITE_FIELD(this, kHeaderSize + index * kPointerSize, heap->null_value());
}


void FixedArray::set_the_hole(int index) {
  ASSERT(map() != HEAP->fixed_cow_array_map());
  ASSERT(index >= 0 && index < this->length());
  ASSERT(!HEAP->InNewSpace(HEAP->the_hole_value()));
  WRITE_FIELD(this,
              kHeaderSize + index * kPointerSize,
              GetHeap()->the_hole_value());
}


void FixedArray::set_unchecked(int index, Smi* value) {
  ASSERT(reinterpret_cast<Object*>(value)->IsSmi());
  int offset = kHeaderSize + index * kPointerSize;
  WRITE_FIELD(this, offset, value);
}


void FixedArray::set_unchecked(Heap* heap,
                               int index,
                               Object* value,
                               WriteBarrierMode mode) {
  int offset = kHeaderSize + index * kPointerSize;
  WRITE_FIELD(this, offset, value);
  CONDITIONAL_WRITE_BARRIER(heap, this, offset, value, mode);
}


void FixedArray::set_null_unchecked(Heap* heap, int index) {
  ASSERT(index >= 0 && index < this->length());
  ASSERT(!HEAP->InNewSpace(heap->null_value()));
  WRITE_FIELD(this, kHeaderSize + index * kPointerSize, heap->null_value());
}


Object** FixedArray::data_start() {
  return HeapObject::RawField(this, kHeaderSize);
}


bool DescriptorArray::IsEmpty() {
  ASSERT(this->IsSmi() ||
         this->length() > kFirstIndex ||
         this == HEAP->empty_descriptor_array());
  return this->IsSmi() || length() <= kFirstIndex;
}


int DescriptorArray::bit_field3_storage() {
  Object* storage = READ_FIELD(this, kBitField3StorageOffset);
  return Smi::cast(storage)->value();
}

void DescriptorArray::set_bit_field3_storage(int value) {
  ASSERT(!IsEmpty());
  WRITE_FIELD(this, kBitField3StorageOffset, Smi::FromInt(value));
}


void DescriptorArray::fast_swap(FixedArray* array, int first, int second) {
  Object* tmp = array->get(first);
  fast_set(array, first, array->get(second));
  fast_set(array, second, tmp);
}


int DescriptorArray::Search(String* name) {
  SLOW_ASSERT(IsSortedNoDuplicates());

  // Check for empty descriptor array.
  int nof = number_of_descriptors();
  if (nof == 0) return kNotFound;

  // Fast case: do linear search for small arrays.
  const int kMaxElementsForLinearSearch = 8;
  if (StringShape(name).IsSymbol() && nof < kMaxElementsForLinearSearch) {
    return LinearSearch(name, nof);
  }

  // Slow case: perform binary search.
  return BinarySearch(name, 0, nof - 1);
}


int DescriptorArray::SearchWithCache(String* name) {
  int number = GetIsolate()->descriptor_lookup_cache()->Lookup(this, name);
  if (number == DescriptorLookupCache::kAbsent) {
    number = Search(name);
    GetIsolate()->descriptor_lookup_cache()->Update(this, name, number);
  }
  return number;
}


String* DescriptorArray::GetKey(int descriptor_number) {
  ASSERT(descriptor_number < number_of_descriptors());
  return String::cast(get(ToKeyIndex(descriptor_number)));
}


Object* DescriptorArray::GetValue(int descriptor_number) {
  ASSERT(descriptor_number < number_of_descriptors());
  return GetContentArray()->get(ToValueIndex(descriptor_number));
}


Smi* DescriptorArray::GetDetails(int descriptor_number) {
  ASSERT(descriptor_number < number_of_descriptors());
  return Smi::cast(GetContentArray()->get(ToDetailsIndex(descriptor_number)));
}


PropertyType DescriptorArray::GetType(int descriptor_number) {
  ASSERT(descriptor_number < number_of_descriptors());
  return PropertyDetails(GetDetails(descriptor_number)).type();
}


int DescriptorArray::GetFieldIndex(int descriptor_number) {
  return Descriptor::IndexFromValue(GetValue(descriptor_number));
}


JSFunction* DescriptorArray::GetConstantFunction(int descriptor_number) {
  return JSFunction::cast(GetValue(descriptor_number));
}


Object* DescriptorArray::GetCallbacksObject(int descriptor_number) {
  ASSERT(GetType(descriptor_number) == CALLBACKS);
  return GetValue(descriptor_number);
}


AccessorDescriptor* DescriptorArray::GetCallbacks(int descriptor_number) {
  ASSERT(GetType(descriptor_number) == CALLBACKS);
  Foreign* p = Foreign::cast(GetCallbacksObject(descriptor_number));
  return reinterpret_cast<AccessorDescriptor*>(p->address());
}


bool DescriptorArray::IsProperty(int descriptor_number) {
  return GetType(descriptor_number) < FIRST_PHANTOM_PROPERTY_TYPE;
}


bool DescriptorArray::IsTransition(int descriptor_number) {
  PropertyType t = GetType(descriptor_number);
  return t == MAP_TRANSITION || t == CONSTANT_TRANSITION ||
      t == ELEMENTS_TRANSITION;
}


bool DescriptorArray::IsNullDescriptor(int descriptor_number) {
  return GetType(descriptor_number) == NULL_DESCRIPTOR;
}


bool DescriptorArray::IsDontEnum(int descriptor_number) {
  return PropertyDetails(GetDetails(descriptor_number)).IsDontEnum();
}


void DescriptorArray::Get(int descriptor_number, Descriptor* desc) {
  desc->Init(GetKey(descriptor_number),
             GetValue(descriptor_number),
             PropertyDetails(GetDetails(descriptor_number)));
}


void DescriptorArray::Set(int descriptor_number, Descriptor* desc) {
  // Range check.
  ASSERT(descriptor_number < number_of_descriptors());

  // Make sure none of the elements in desc are in new space.
  ASSERT(!HEAP->InNewSpace(desc->GetKey()));
  ASSERT(!HEAP->InNewSpace(desc->GetValue()));

  fast_set(this, ToKeyIndex(descriptor_number), desc->GetKey());
  FixedArray* content_array = GetContentArray();
  fast_set(content_array, ToValueIndex(descriptor_number), desc->GetValue());
  fast_set(content_array, ToDetailsIndex(descriptor_number),
           desc->GetDetails().AsSmi());
}


void DescriptorArray::CopyFrom(int index, DescriptorArray* src, int src_index) {
  Descriptor desc;
  src->Get(src_index, &desc);
  Set(index, &desc);
}


void DescriptorArray::Swap(int first, int second) {
  fast_swap(this, ToKeyIndex(first), ToKeyIndex(second));
  FixedArray* content_array = GetContentArray();
  fast_swap(content_array, ToValueIndex(first), ToValueIndex(second));
  fast_swap(content_array, ToDetailsIndex(first),  ToDetailsIndex(second));
}


template<typename Shape, typename Key>
int HashTable<Shape, Key>::ComputeCapacity(int at_least_space_for) {
  const int kMinCapacity = 32;
  int capacity = RoundUpToPowerOf2(at_least_space_for * 2);
  if (capacity < kMinCapacity) {
    capacity = kMinCapacity;  // Guarantee min capacity.
  }
  return capacity;
}


template<typename Shape, typename Key>
int HashTable<Shape, Key>::FindEntry(Key key) {
  return FindEntry(GetIsolate(), key);
}


// Find entry for key otherwise return kNotFound.
template<typename Shape, typename Key>
int HashTable<Shape, Key>::FindEntry(Isolate* isolate, Key key) {
  uint32_t capacity = Capacity();
  uint32_t entry = FirstProbe(Shape::Hash(key), capacity);
  uint32_t count = 1;
  // EnsureCapacity will guarantee the hash table is never full.
  while (true) {
    Object* element = KeyAt(entry);
    if (element == isolate->heap()->undefined_value()) break;  // Empty entry.
    if (element != isolate->heap()->null_value() &&
        Shape::IsMatch(key, element)) return entry;
    entry = NextProbe(entry, count++, capacity);
  }
  return kNotFound;
}


bool NumberDictionary::requires_slow_elements() {
  Object* max_index_object = get(kMaxNumberKeyIndex);
  if (!max_index_object->IsSmi()) return false;
  return 0 !=
      (Smi::cast(max_index_object)->value() & kRequiresSlowElementsMask);
}

uint32_t NumberDictionary::max_number_key() {
  ASSERT(!requires_slow_elements());
  Object* max_index_object = get(kMaxNumberKeyIndex);
  if (!max_index_object->IsSmi()) return 0;
  uint32_t value = static_cast<uint32_t>(Smi::cast(max_index_object)->value());
  return value >> kRequiresSlowElementsTagSize;
}

void NumberDictionary::set_requires_slow_elements() {
  set(kMaxNumberKeyIndex, Smi::FromInt(kRequiresSlowElementsMask));
}


// ------------------------------------
// Cast operations


CAST_ACCESSOR(FixedArray)
CAST_ACCESSOR(FixedDoubleArray)
CAST_ACCESSOR(DescriptorArray)
CAST_ACCESSOR(DeoptimizationInputData)
CAST_ACCESSOR(DeoptimizationOutputData)
CAST_ACCESSOR(SymbolTable)
CAST_ACCESSOR(JSFunctionResultCache)
CAST_ACCESSOR(NormalizedMapCache)
CAST_ACCESSOR(CompilationCacheTable)
CAST_ACCESSOR(CodeCacheHashTable)
CAST_ACCESSOR(PolymorphicCodeCacheHashTable)
CAST_ACCESSOR(MapCache)
CAST_ACCESSOR(String)
CAST_ACCESSOR(SeqString)
CAST_ACCESSOR(SeqAsciiString)
CAST_ACCESSOR(SeqTwoByteString)
CAST_ACCESSOR(SlicedString)
CAST_ACCESSOR(ConsString)
CAST_ACCESSOR(ExternalString)
CAST_ACCESSOR(ExternalAsciiString)
CAST_ACCESSOR(ExternalTwoByteString)
CAST_ACCESSOR(JSReceiver)
CAST_ACCESSOR(JSObject)
CAST_ACCESSOR(Smi)
CAST_ACCESSOR(HeapObject)
CAST_ACCESSOR(HeapNumber)
CAST_ACCESSOR(Oddball)
CAST_ACCESSOR(JSGlobalPropertyCell)
CAST_ACCESSOR(SharedFunctionInfo)
CAST_ACCESSOR(Map)
CAST_ACCESSOR(JSFunction)
CAST_ACCESSOR(GlobalObject)
CAST_ACCESSOR(JSGlobalProxy)
CAST_ACCESSOR(JSGlobalObject)
CAST_ACCESSOR(JSBuiltinsObject)
CAST_ACCESSOR(Code)
CAST_ACCESSOR(JSArray)
CAST_ACCESSOR(JSRegExp)
CAST_ACCESSOR(JSProxy)
CAST_ACCESSOR(JSFunctionProxy)
CAST_ACCESSOR(JSWeakMap)
CAST_ACCESSOR(Foreign)
CAST_ACCESSOR(ByteArray)
CAST_ACCESSOR(FreeSpace)
CAST_ACCESSOR(ExternalArray)
CAST_ACCESSOR(ExternalByteArray)
CAST_ACCESSOR(ExternalUnsignedByteArray)
CAST_ACCESSOR(ExternalShortArray)
CAST_ACCESSOR(ExternalUnsignedShortArray)
CAST_ACCESSOR(ExternalIntArray)
CAST_ACCESSOR(ExternalUnsignedIntArray)
CAST_ACCESSOR(ExternalFloatArray)
CAST_ACCESSOR(ExternalDoubleArray)
CAST_ACCESSOR(ExternalPixelArray)
CAST_ACCESSOR(Struct)


#define MAKE_STRUCT_CAST(NAME, Name, name) CAST_ACCESSOR(Name)
  STRUCT_LIST(MAKE_STRUCT_CAST)
#undef MAKE_STRUCT_CAST


template <typename Shape, typename Key>
HashTable<Shape, Key>* HashTable<Shape, Key>::cast(Object* obj) {
  ASSERT(obj->IsHashTable());
  return reinterpret_cast<HashTable*>(obj);
}


SMI_ACCESSORS(FixedArrayBase, length, kLengthOffset)
SMI_ACCESSORS(FreeSpace, size, kSizeOffset)

SMI_ACCESSORS(String, length, kLengthOffset)


uint32_t String::hash_field() {
  return READ_UINT32_FIELD(this, kHashFieldOffset);
}


void String::set_hash_field(uint32_t value) {
  WRITE_UINT32_FIELD(this, kHashFieldOffset, value);
#if V8_HOST_ARCH_64_BIT
  WRITE_UINT32_FIELD(this, kHashFieldOffset + kIntSize, 0);
#endif
}


bool String::Equals(String* other) {
  if (other == this) return true;
  if (StringShape(this).IsSymbol() && StringShape(other).IsSymbol()) {
    return false;
  }
  return SlowEquals(other);
}


MaybeObject* String::TryFlatten(PretenureFlag pretenure) {
  if (!StringShape(this).IsCons()) return this;
  ConsString* cons = ConsString::cast(this);
  if (cons->IsFlat()) return cons->first();
  return SlowTryFlatten(pretenure);
}


String* String::TryFlattenGetString(PretenureFlag pretenure) {
  MaybeObject* flat = TryFlatten(pretenure);
  Object* successfully_flattened;
  if (!flat->ToObject(&successfully_flattened)) return this;
  return String::cast(successfully_flattened);
}


uint16_t String::Get(int index) {
  ASSERT(index >= 0 && index < length());
  switch (StringShape(this).full_representation_tag()) {
    case kSeqStringTag | kAsciiStringTag:
      return SeqAsciiString::cast(this)->SeqAsciiStringGet(index);
    case kSeqStringTag | kTwoByteStringTag:
      return SeqTwoByteString::cast(this)->SeqTwoByteStringGet(index);
    case kConsStringTag | kAsciiStringTag:
    case kConsStringTag | kTwoByteStringTag:
      return ConsString::cast(this)->ConsStringGet(index);
    case kExternalStringTag | kAsciiStringTag:
      return ExternalAsciiString::cast(this)->ExternalAsciiStringGet(index);
    case kExternalStringTag | kTwoByteStringTag:
      return ExternalTwoByteString::cast(this)->ExternalTwoByteStringGet(index);
    case kSlicedStringTag | kAsciiStringTag:
    case kSlicedStringTag | kTwoByteStringTag:
      return SlicedString::cast(this)->SlicedStringGet(index);
    default:
      break;
  }

  UNREACHABLE();
  return 0;
}


void String::Set(int index, uint16_t value) {
  ASSERT(index >= 0 && index < length());
  ASSERT(StringShape(this).IsSequential());

  return this->IsAsciiRepresentation()
      ? SeqAsciiString::cast(this)->SeqAsciiStringSet(index, value)
      : SeqTwoByteString::cast(this)->SeqTwoByteStringSet(index, value);
}


bool String::IsFlat() {
  if (!StringShape(this).IsCons()) return true;
  return ConsString::cast(this)->second()->length() == 0;
}


String* String::GetUnderlying() {
  // Giving direct access to underlying string only makes sense if the
  // wrapping string is already flattened.
  ASSERT(this->IsFlat());
  ASSERT(StringShape(this).IsIndirect());
  STATIC_ASSERT(ConsString::kFirstOffset == SlicedString::kParentOffset);
  const int kUnderlyingOffset = SlicedString::kParentOffset;
  return String::cast(READ_FIELD(this, kUnderlyingOffset));
}


uint16_t SeqAsciiString::SeqAsciiStringGet(int index) {
  ASSERT(index >= 0 && index < length());
  return READ_BYTE_FIELD(this, kHeaderSize + index * kCharSize);
}


void SeqAsciiString::SeqAsciiStringSet(int index, uint16_t value) {
  ASSERT(index >= 0 && index < length() && value <= kMaxAsciiCharCode);
  WRITE_BYTE_FIELD(this, kHeaderSize + index * kCharSize,
                   static_cast<byte>(value));
}


Address SeqAsciiString::GetCharsAddress() {
  return FIELD_ADDR(this, kHeaderSize);
}


char* SeqAsciiString::GetChars() {
  return reinterpret_cast<char*>(GetCharsAddress());
}


Address SeqTwoByteString::GetCharsAddress() {
  return FIELD_ADDR(this, kHeaderSize);
}


uc16* SeqTwoByteString::GetChars() {
  return reinterpret_cast<uc16*>(FIELD_ADDR(this, kHeaderSize));
}


uint16_t SeqTwoByteString::SeqTwoByteStringGet(int index) {
  ASSERT(index >= 0 && index < length());
  return READ_SHORT_FIELD(this, kHeaderSize + index * kShortSize);
}


void SeqTwoByteString::SeqTwoByteStringSet(int index, uint16_t value) {
  ASSERT(index >= 0 && index < length());
  WRITE_SHORT_FIELD(this, kHeaderSize + index * kShortSize, value);
}


int SeqTwoByteString::SeqTwoByteStringSize(InstanceType instance_type) {
  return SizeFor(length());
}


int SeqAsciiString::SeqAsciiStringSize(InstanceType instance_type) {
  return SizeFor(length());
}


String* SlicedString::parent() {
  return String::cast(READ_FIELD(this, kParentOffset));
}


void SlicedString::set_parent(String* parent) {
  ASSERT(parent->IsSeqString() || parent->IsExternalString());
  WRITE_FIELD(this, kParentOffset, parent);
}


SMI_ACCESSORS(SlicedString, offset, kOffsetOffset)


String* ConsString::first() {
  return String::cast(READ_FIELD(this, kFirstOffset));
}


Object* ConsString::unchecked_first() {
  return READ_FIELD(this, kFirstOffset);
}


void ConsString::set_first(String* value, WriteBarrierMode mode) {
  WRITE_FIELD(this, kFirstOffset, value);
  CONDITIONAL_WRITE_BARRIER(GetHeap(), this, kFirstOffset, value, mode);
}


String* ConsString::second() {
  return String::cast(READ_FIELD(this, kSecondOffset));
}


Object* ConsString::unchecked_second() {
  return READ_FIELD(this, kSecondOffset);
}


void ConsString::set_second(String* value, WriteBarrierMode mode) {
  WRITE_FIELD(this, kSecondOffset, value);
  CONDITIONAL_WRITE_BARRIER(GetHeap(), this, kSecondOffset, value, mode);
}


const ExternalAsciiString::Resource* ExternalAsciiString::resource() {
  return *reinterpret_cast<Resource**>(FIELD_ADDR(this, kResourceOffset));
}


void ExternalAsciiString::set_resource(
    const ExternalAsciiString::Resource* resource) {
  *reinterpret_cast<const Resource**>(
      FIELD_ADDR(this, kResourceOffset)) = resource;
}


const ExternalTwoByteString::Resource* ExternalTwoByteString::resource() {
  return *reinterpret_cast<Resource**>(FIELD_ADDR(this, kResourceOffset));
}


void ExternalTwoByteString::set_resource(
    const ExternalTwoByteString::Resource* resource) {
  *reinterpret_cast<const Resource**>(
      FIELD_ADDR(this, kResourceOffset)) = resource;
}


void JSFunctionResultCache::MakeZeroSize() {
  set_finger_index(kEntriesIndex);
  set_size(kEntriesIndex);
}


void JSFunctionResultCache::Clear() {
  int cache_size = size();
  Object** entries_start = RawField(this, OffsetOfElementAt(kEntriesIndex));
  MemsetPointer(entries_start,
                GetHeap()->the_hole_value(),
                cache_size - kEntriesIndex);
  MakeZeroSize();
}


int JSFunctionResultCache::size() {
  return Smi::cast(get(kCacheSizeIndex))->value();
}


void JSFunctionResultCache::set_size(int size) {
  set(kCacheSizeIndex, Smi::FromInt(size));
}


int JSFunctionResultCache::finger_index() {
  return Smi::cast(get(kFingerIndex))->value();
}


void JSFunctionResultCache::set_finger_index(int finger_index) {
  set(kFingerIndex, Smi::FromInt(finger_index));
}


byte ByteArray::get(int index) {
  ASSERT(index >= 0 && index < this->length());
  return READ_BYTE_FIELD(this, kHeaderSize + index * kCharSize);
}


void ByteArray::set(int index, byte value) {
  ASSERT(index >= 0 && index < this->length());
  WRITE_BYTE_FIELD(this, kHeaderSize + index * kCharSize, value);
}


int ByteArray::get_int(int index) {
  ASSERT(index >= 0 && (index * kIntSize) < this->length());
  return READ_INT_FIELD(this, kHeaderSize + index * kIntSize);
}


ByteArray* ByteArray::FromDataStartAddress(Address address) {
  ASSERT_TAG_ALIGNED(address);
  return reinterpret_cast<ByteArray*>(address - kHeaderSize + kHeapObjectTag);
}


Address ByteArray::GetDataStartAddress() {
  return reinterpret_cast<Address>(this) - kHeapObjectTag + kHeaderSize;
}


uint8_t* ExternalPixelArray::external_pixel_pointer() {
  return reinterpret_cast<uint8_t*>(external_pointer());
}


uint8_t ExternalPixelArray::get_scalar(int index) {
  ASSERT((index >= 0) && (index < this->length()));
  uint8_t* ptr = external_pixel_pointer();
  return ptr[index];
}


MaybeObject* ExternalPixelArray::get(int index) {
  return Smi::FromInt(static_cast<int>(get_scalar(index)));
}


void ExternalPixelArray::set(int index, uint8_t value) {
  ASSERT((index >= 0) && (index < this->length()));
  uint8_t* ptr = external_pixel_pointer();
  ptr[index] = value;
}


void* ExternalArray::external_pointer() {
  intptr_t ptr = READ_INTPTR_FIELD(this, kExternalPointerOffset);
  return reinterpret_cast<void*>(ptr);
}


void ExternalArray::set_external_pointer(void* value, WriteBarrierMode mode) {
  intptr_t ptr = reinterpret_cast<intptr_t>(value);
  WRITE_INTPTR_FIELD(this, kExternalPointerOffset, ptr);
}


int8_t ExternalByteArray::get_scalar(int index) {
  ASSERT((index >= 0) && (index < this->length()));
  int8_t* ptr = static_cast<int8_t*>(external_pointer());
  return ptr[index];
}


MaybeObject* ExternalByteArray::get(int index) {
  return Smi::FromInt(static_cast<int>(get_scalar(index)));
}


void ExternalByteArray::set(int index, int8_t value) {
  ASSERT((index >= 0) && (index < this->length()));
  int8_t* ptr = static_cast<int8_t*>(external_pointer());
  ptr[index] = value;
}


uint8_t ExternalUnsignedByteArray::get_scalar(int index) {
  ASSERT((index >= 0) && (index < this->length()));
  uint8_t* ptr = static_cast<uint8_t*>(external_pointer());
  return ptr[index];
}


MaybeObject* ExternalUnsignedByteArray::get(int index) {
  return Smi::FromInt(static_cast<int>(get_scalar(index)));
}


void ExternalUnsignedByteArray::set(int index, uint8_t value) {
  ASSERT((index >= 0) && (index < this->length()));
  uint8_t* ptr = static_cast<uint8_t*>(external_pointer());
  ptr[index] = value;
}


int16_t ExternalShortArray::get_scalar(int index) {
  ASSERT((index >= 0) && (index < this->length()));
  int16_t* ptr = static_cast<int16_t*>(external_pointer());
  return ptr[index];
}


MaybeObject* ExternalShortArray::get(int index) {
  return Smi::FromInt(static_cast<int>(get_scalar(index)));
}


void ExternalShortArray::set(int index, int16_t value) {
  ASSERT((index >= 0) && (index < this->length()));
  int16_t* ptr = static_cast<int16_t*>(external_pointer());
  ptr[index] = value;
}


uint16_t ExternalUnsignedShortArray::get_scalar(int index) {
  ASSERT((index >= 0) && (index < this->length()));
  uint16_t* ptr = static_cast<uint16_t*>(external_pointer());
  return ptr[index];
}


MaybeObject* ExternalUnsignedShortArray::get(int index) {
  return Smi::FromInt(static_cast<int>(get_scalar(index)));
}


void ExternalUnsignedShortArray::set(int index, uint16_t value) {
  ASSERT((index >= 0) && (index < this->length()));
  uint16_t* ptr = static_cast<uint16_t*>(external_pointer());
  ptr[index] = value;
}


int32_t ExternalIntArray::get_scalar(int index) {
  ASSERT((index >= 0) && (index < this->length()));
  int32_t* ptr = static_cast<int32_t*>(external_pointer());
  return ptr[index];
}


MaybeObject* ExternalIntArray::get(int index) {
    return GetHeap()->NumberFromInt32(get_scalar(index));
}


void ExternalIntArray::set(int index, int32_t value) {
  ASSERT((index >= 0) && (index < this->length()));
  int32_t* ptr = static_cast<int32_t*>(external_pointer());
  ptr[index] = value;
}


uint32_t ExternalUnsignedIntArray::get_scalar(int index) {
  ASSERT((index >= 0) && (index < this->length()));
  uint32_t* ptr = static_cast<uint32_t*>(external_pointer());
  return ptr[index];
}


MaybeObject* ExternalUnsignedIntArray::get(int index) {
    return GetHeap()->NumberFromUint32(get_scalar(index));
}


void ExternalUnsignedIntArray::set(int index, uint32_t value) {
  ASSERT((index >= 0) && (index < this->length()));
  uint32_t* ptr = static_cast<uint32_t*>(external_pointer());
  ptr[index] = value;
}


float ExternalFloatArray::get_scalar(int index) {
  ASSERT((index >= 0) && (index < this->length()));
  float* ptr = static_cast<float*>(external_pointer());
  return ptr[index];
}


MaybeObject* ExternalFloatArray::get(int index) {
    return GetHeap()->NumberFromDouble(get_scalar(index));
}


void ExternalFloatArray::set(int index, float value) {
  ASSERT((index >= 0) && (index < this->length()));
  float* ptr = static_cast<float*>(external_pointer());
  ptr[index] = value;
}


double ExternalDoubleArray::get_scalar(int index) {
  ASSERT((index >= 0) && (index < this->length()));
  double* ptr = static_cast<double*>(external_pointer());
  return ptr[index];
}


MaybeObject* ExternalDoubleArray::get(int index) {
    return GetHeap()->NumberFromDouble(get_scalar(index));
}


void ExternalDoubleArray::set(int index, double value) {
  ASSERT((index >= 0) && (index < this->length()));
  double* ptr = static_cast<double*>(external_pointer());
  ptr[index] = value;
}


int Map::visitor_id() {
  return READ_BYTE_FIELD(this, kVisitorIdOffset);
}


void Map::set_visitor_id(int id) {
  ASSERT(0 <= id && id < 256);
  WRITE_BYTE_FIELD(this, kVisitorIdOffset, static_cast<byte>(id));
}


int Map::instance_size() {
  return READ_BYTE_FIELD(this, kInstanceSizeOffset) << kPointerSizeLog2;
}


int Map::inobject_properties() {
  return READ_BYTE_FIELD(this, kInObjectPropertiesOffset);
}


int Map::pre_allocated_property_fields() {
  return READ_BYTE_FIELD(this, kPreAllocatedPropertyFieldsOffset);
}


int HeapObject::SizeFromMap(Map* map) {
  int instance_size = map->instance_size();
  if (instance_size != kVariableSizeSentinel) return instance_size;
  // We can ignore the "symbol" bit becase it is only set for symbols
  // and implies a string type.
  int instance_type = static_cast<int>(map->instance_type()) & ~kIsSymbolMask;
  // Only inline the most frequent cases.
  if (instance_type == FIXED_ARRAY_TYPE) {
    return FixedArray::BodyDescriptor::SizeOf(map, this);
  }
  if (instance_type == ASCII_STRING_TYPE) {
    return SeqAsciiString::SizeFor(
        reinterpret_cast<SeqAsciiString*>(this)->length());
  }
  if (instance_type == BYTE_ARRAY_TYPE) {
    return reinterpret_cast<ByteArray*>(this)->ByteArraySize();
  }
  if (instance_type == FREE_SPACE_TYPE) {
    return reinterpret_cast<FreeSpace*>(this)->size();
  }
  if (instance_type == STRING_TYPE) {
    return SeqTwoByteString::SizeFor(
        reinterpret_cast<SeqTwoByteString*>(this)->length());
  }
  if (instance_type == FIXED_DOUBLE_ARRAY_TYPE) {
    return FixedDoubleArray::SizeFor(
        reinterpret_cast<FixedDoubleArray*>(this)->length());
  }
  ASSERT(instance_type == CODE_TYPE);
  return reinterpret_cast<Code*>(this)->CodeSize();
}


void Map::set_instance_size(int value) {
  ASSERT_EQ(0, value & (kPointerSize - 1));
  value >>= kPointerSizeLog2;
  ASSERT(0 <= value && value < 256);
  WRITE_BYTE_FIELD(this, kInstanceSizeOffset, static_cast<byte>(value));
}


void Map::set_inobject_properties(int value) {
  ASSERT(0 <= value && value < 256);
  WRITE_BYTE_FIELD(this, kInObjectPropertiesOffset, static_cast<byte>(value));
}


void Map::set_pre_allocated_property_fields(int value) {
  ASSERT(0 <= value && value < 256);
  WRITE_BYTE_FIELD(this,
                   kPreAllocatedPropertyFieldsOffset,
                   static_cast<byte>(value));
}


InstanceType Map::instance_type() {
  return static_cast<InstanceType>(READ_BYTE_FIELD(this, kInstanceTypeOffset));
}


void Map::set_instance_type(InstanceType value) {
  WRITE_BYTE_FIELD(this, kInstanceTypeOffset, value);
}


int Map::unused_property_fields() {
  return READ_BYTE_FIELD(this, kUnusedPropertyFieldsOffset);
}


void Map::set_unused_property_fields(int value) {
  WRITE_BYTE_FIELD(this, kUnusedPropertyFieldsOffset, Min(value, 255));
}


byte Map::bit_field() {
  return READ_BYTE_FIELD(this, kBitFieldOffset);
}


void Map::set_bit_field(byte value) {
  WRITE_BYTE_FIELD(this, kBitFieldOffset, value);
}


byte Map::bit_field2() {
  return READ_BYTE_FIELD(this, kBitField2Offset);
}


void Map::set_bit_field2(byte value) {
  WRITE_BYTE_FIELD(this, kBitField2Offset, value);
}


void Map::set_non_instance_prototype(bool value) {
  if (value) {
    set_bit_field(bit_field() | (1 << kHasNonInstancePrototype));
  } else {
    set_bit_field(bit_field() & ~(1 << kHasNonInstancePrototype));
  }
}


bool Map::has_non_instance_prototype() {
  return ((1 << kHasNonInstancePrototype) & bit_field()) != 0;
}


void Map::set_function_with_prototype(bool value) {
  if (value) {
    set_bit_field2(bit_field2() | (1 << kFunctionWithPrototype));
  } else {
    set_bit_field2(bit_field2() & ~(1 << kFunctionWithPrototype));
  }
}


bool Map::function_with_prototype() {
  return ((1 << kFunctionWithPrototype) & bit_field2()) != 0;
}


void Map::set_is_access_check_needed(bool access_check_needed) {
  if (access_check_needed) {
    set_bit_field(bit_field() | (1 << kIsAccessCheckNeeded));
  } else {
    set_bit_field(bit_field() & ~(1 << kIsAccessCheckNeeded));
  }
}


bool Map::is_access_check_needed() {
  return ((1 << kIsAccessCheckNeeded) & bit_field()) != 0;
}


void Map::set_is_extensible(bool value) {
  if (value) {
    set_bit_field2(bit_field2() | (1 << kIsExtensible));
  } else {
    set_bit_field2(bit_field2() & ~(1 << kIsExtensible));
  }
}

bool Map::is_extensible() {
  return ((1 << kIsExtensible) & bit_field2()) != 0;
}


void Map::set_attached_to_shared_function_info(bool value) {
  if (value) {
    set_bit_field2(bit_field2() | (1 << kAttachedToSharedFunctionInfo));
  } else {
    set_bit_field2(bit_field2() & ~(1 << kAttachedToSharedFunctionInfo));
  }
}

bool Map::attached_to_shared_function_info() {
  return ((1 << kAttachedToSharedFunctionInfo) & bit_field2()) != 0;
}


void Map::set_is_shared(bool value) {
  if (value) {
    set_bit_field3(bit_field3() | (1 << kIsShared));
  } else {
    set_bit_field3(bit_field3() & ~(1 << kIsShared));
  }
}

bool Map::is_shared() {
  return ((1 << kIsShared) & bit_field3()) != 0;
}


JSFunction* Map::unchecked_constructor() {
  return reinterpret_cast<JSFunction*>(READ_FIELD(this, kConstructorOffset));
}


Code::Flags Code::flags() {
  return static_cast<Flags>(READ_INT_FIELD(this, kFlagsOffset));
}


void Code::set_flags(Code::Flags flags) {
  STATIC_ASSERT(Code::NUMBER_OF_KINDS <= KindField::kMax + 1);
  // Make sure that all call stubs have an arguments count.
  ASSERT((ExtractKindFromFlags(flags) != CALL_IC &&
          ExtractKindFromFlags(flags) != KEYED_CALL_IC) ||
         ExtractArgumentsCountFromFlags(flags) >= 0);
  WRITE_INT_FIELD(this, kFlagsOffset, flags);
}


Code::Kind Code::kind() {
  return ExtractKindFromFlags(flags());
}


InlineCacheState Code::ic_state() {
  InlineCacheState result = ExtractICStateFromFlags(flags());
  // Only allow uninitialized or debugger states for non-IC code
  // objects. This is used in the debugger to determine whether or not
  // a call to code object has been replaced with a debug break call.
  ASSERT(is_inline_cache_stub() ||
         result == UNINITIALIZED ||
         result == DEBUG_BREAK ||
         result == DEBUG_PREPARE_STEP_IN);
  return result;
}


Code::ExtraICState Code::extra_ic_state() {
  ASSERT(is_inline_cache_stub());
  return ExtractExtraICStateFromFlags(flags());
}


PropertyType Code::type() {
  return ExtractTypeFromFlags(flags());
}


int Code::arguments_count() {
  ASSERT(is_call_stub() || is_keyed_call_stub() || kind() == STUB);
  return ExtractArgumentsCountFromFlags(flags());
}


int Code::major_key() {
  ASSERT(kind() == STUB ||
         kind() == UNARY_OP_IC ||
         kind() == BINARY_OP_IC ||
         kind() == COMPARE_IC ||
         kind() == TO_BOOLEAN_IC);
  return READ_BYTE_FIELD(this, kStubMajorKeyOffset);
}


void Code::set_major_key(int major) {
  ASSERT(kind() == STUB ||
         kind() == UNARY_OP_IC ||
         kind() == BINARY_OP_IC ||
         kind() == COMPARE_IC ||
         kind() == TO_BOOLEAN_IC);
  ASSERT(0 <= major && major < 256);
  WRITE_BYTE_FIELD(this, kStubMajorKeyOffset, major);
}


bool Code::is_pregenerated() {
  return kind() == STUB && IsPregeneratedField::decode(flags());
}


void Code::set_is_pregenerated(bool value) {
  ASSERT(kind() == STUB);
  Flags f = flags();
  f = static_cast<Flags>(IsPregeneratedField::update(f, value));
  set_flags(f);
}


bool Code::optimizable() {
  ASSERT(kind() == FUNCTION);
  return READ_BYTE_FIELD(this, kOptimizableOffset) == 1;
}


void Code::set_optimizable(bool value) {
  ASSERT(kind() == FUNCTION);
  WRITE_BYTE_FIELD(this, kOptimizableOffset, value ? 1 : 0);
}


bool Code::has_deoptimization_support() {
  ASSERT(kind() == FUNCTION);
  byte flags = READ_BYTE_FIELD(this, kFullCodeFlags);
  return FullCodeFlagsHasDeoptimizationSupportField::decode(flags);
}


void Code::set_has_deoptimization_support(bool value) {
  ASSERT(kind() == FUNCTION);
  byte flags = READ_BYTE_FIELD(this, kFullCodeFlags);
  flags = FullCodeFlagsHasDeoptimizationSupportField::update(flags, value);
  WRITE_BYTE_FIELD(this, kFullCodeFlags, flags);
}


bool Code::has_debug_break_slots() {
  ASSERT(kind() == FUNCTION);
  byte flags = READ_BYTE_FIELD(this, kFullCodeFlags);
  return FullCodeFlagsHasDebugBreakSlotsField::decode(flags);
}


void Code::set_has_debug_break_slots(bool value) {
  ASSERT(kind() == FUNCTION);
  byte flags = READ_BYTE_FIELD(this, kFullCodeFlags);
  flags = FullCodeFlagsHasDebugBreakSlotsField::update(flags, value);
  WRITE_BYTE_FIELD(this, kFullCodeFlags, flags);
}


int Code::allow_osr_at_loop_nesting_level() {
  ASSERT(kind() == FUNCTION);
  return READ_BYTE_FIELD(this, kAllowOSRAtLoopNestingLevelOffset);
}


void Code::set_allow_osr_at_loop_nesting_level(int level) {
  ASSERT(kind() == FUNCTION);
  ASSERT(level >= 0 && level <= kMaxLoopNestingMarker);
  WRITE_BYTE_FIELD(this, kAllowOSRAtLoopNestingLevelOffset, level);
}


unsigned Code::stack_slots() {
  ASSERT(kind() == OPTIMIZED_FUNCTION);
  return READ_UINT32_FIELD(this, kStackSlotsOffset);
}


void Code::set_stack_slots(unsigned slots) {
  ASSERT(kind() == OPTIMIZED_FUNCTION);
  WRITE_UINT32_FIELD(this, kStackSlotsOffset, slots);
}


unsigned Code::safepoint_table_offset() {
  ASSERT(kind() == OPTIMIZED_FUNCTION);
  return READ_UINT32_FIELD(this, kSafepointTableOffsetOffset);
}


void Code::set_safepoint_table_offset(unsigned offset) {
  ASSERT(kind() == OPTIMIZED_FUNCTION);
  ASSERT(IsAligned(offset, static_cast<unsigned>(kIntSize)));
  WRITE_UINT32_FIELD(this, kSafepointTableOffsetOffset, offset);
}


unsigned Code::stack_check_table_offset() {
  ASSERT(kind() == FUNCTION);
  return READ_UINT32_FIELD(this, kStackCheckTableOffsetOffset);
}


void Code::set_stack_check_table_offset(unsigned offset) {
  ASSERT(kind() == FUNCTION);
  ASSERT(IsAligned(offset, static_cast<unsigned>(kIntSize)));
  WRITE_UINT32_FIELD(this, kStackCheckTableOffsetOffset, offset);
}


CheckType Code::check_type() {
  ASSERT(is_call_stub() || is_keyed_call_stub());
  byte type = READ_BYTE_FIELD(this, kCheckTypeOffset);
  return static_cast<CheckType>(type);
}


void Code::set_check_type(CheckType value) {
  ASSERT(is_call_stub() || is_keyed_call_stub());
  WRITE_BYTE_FIELD(this, kCheckTypeOffset, value);
}


byte Code::unary_op_type() {
  ASSERT(is_unary_op_stub());
  return READ_BYTE_FIELD(this, kUnaryOpTypeOffset);
}


void Code::set_unary_op_type(byte value) {
  ASSERT(is_unary_op_stub());
  WRITE_BYTE_FIELD(this, kUnaryOpTypeOffset, value);
}


byte Code::binary_op_type() {
  ASSERT(is_binary_op_stub());
  return READ_BYTE_FIELD(this, kBinaryOpTypeOffset);
}


void Code::set_binary_op_type(byte value) {
  ASSERT(is_binary_op_stub());
  WRITE_BYTE_FIELD(this, kBinaryOpTypeOffset, value);
}


byte Code::binary_op_result_type() {
  ASSERT(is_binary_op_stub());
  return READ_BYTE_FIELD(this, kBinaryOpReturnTypeOffset);
}


void Code::set_binary_op_result_type(byte value) {
  ASSERT(is_binary_op_stub());
  WRITE_BYTE_FIELD(this, kBinaryOpReturnTypeOffset, value);
}


byte Code::compare_state() {
  ASSERT(is_compare_ic_stub());
  return READ_BYTE_FIELD(this, kCompareStateOffset);
}


void Code::set_compare_state(byte value) {
  ASSERT(is_compare_ic_stub());
  WRITE_BYTE_FIELD(this, kCompareStateOffset, value);
}


byte Code::to_boolean_state() {
  ASSERT(is_to_boolean_ic_stub());
  return READ_BYTE_FIELD(this, kToBooleanTypeOffset);
}


void Code::set_to_boolean_state(byte value) {
  ASSERT(is_to_boolean_ic_stub());
  WRITE_BYTE_FIELD(this, kToBooleanTypeOffset, value);
}


bool Code::has_function_cache() {
  ASSERT(kind() == STUB);
  return READ_BYTE_FIELD(this, kHasFunctionCacheOffset) != 0;
}


void Code::set_has_function_cache(bool flag) {
  ASSERT(kind() == STUB);
  WRITE_BYTE_FIELD(this, kHasFunctionCacheOffset, flag);
}


bool Code::is_inline_cache_stub() {
  Kind kind = this->kind();
  return kind >= FIRST_IC_KIND && kind <= LAST_IC_KIND;
}


Code::Flags Code::ComputeFlags(Kind kind,
                               InlineCacheState ic_state,
                               ExtraICState extra_ic_state,
                               PropertyType type,
                               int argc,
                               InlineCacheHolderFlag holder) {
  // Extra IC state is only allowed for call IC stubs or for store IC
  // stubs.
  ASSERT(extra_ic_state == kNoExtraICState ||
         kind == CALL_IC ||
         kind == STORE_IC ||
         kind == KEYED_STORE_IC);
  // Compute the bit mask.
  int bits = KindField::encode(kind)
      | ICStateField::encode(ic_state)
      | TypeField::encode(type)
      | ExtraICStateField::encode(extra_ic_state)
      | (argc << kArgumentsCountShift)
      | CacheHolderField::encode(holder);
  return static_cast<Flags>(bits);
}


Code::Flags Code::ComputeMonomorphicFlags(Kind kind,
                                          PropertyType type,
                                          ExtraICState extra_ic_state,
                                          InlineCacheHolderFlag holder,
                                          int argc) {
  return ComputeFlags(kind, MONOMORPHIC, extra_ic_state, type, argc, holder);
}


Code::Kind Code::ExtractKindFromFlags(Flags flags) {
  return KindField::decode(flags);
}


InlineCacheState Code::ExtractICStateFromFlags(Flags flags) {
  return ICStateField::decode(flags);
}


Code::ExtraICState Code::ExtractExtraICStateFromFlags(Flags flags) {
  return ExtraICStateField::decode(flags);
}


PropertyType Code::ExtractTypeFromFlags(Flags flags) {
  return TypeField::decode(flags);
}


int Code::ExtractArgumentsCountFromFlags(Flags flags) {
  return (flags & kArgumentsCountMask) >> kArgumentsCountShift;
}


InlineCacheHolderFlag Code::ExtractCacheHolderFromFlags(Flags flags) {
  return CacheHolderField::decode(flags);
}


Code::Flags Code::RemoveTypeFromFlags(Flags flags) {
  int bits = flags & ~TypeField::kMask;
  return static_cast<Flags>(bits);
}


Code* Code::GetCodeFromTargetAddress(Address address) {
  HeapObject* code = HeapObject::FromAddress(address - Code::kHeaderSize);
  // GetCodeFromTargetAddress might be called when marking objects during mark
  // sweep. reinterpret_cast is therefore used instead of the more appropriate
  // Code::cast. Code::cast does not work when the object's map is
  // marked.
  Code* result = reinterpret_cast<Code*>(code);
  return result;
}


Object* Code::GetObjectFromEntryAddress(Address location_of_address) {
  return HeapObject::
      FromAddress(Memory::Address_at(location_of_address) - Code::kHeaderSize);
}


Object* Map::prototype() {
  return READ_FIELD(this, kPrototypeOffset);
}


void Map::set_prototype(Object* value, WriteBarrierMode mode) {
  ASSERT(value->IsNull() || value->IsJSReceiver());
  WRITE_FIELD(this, kPrototypeOffset, value);
  CONDITIONAL_WRITE_BARRIER(GetHeap(), this, kPrototypeOffset, value, mode);
}


DescriptorArray* Map::instance_descriptors() {
  Object* object = READ_FIELD(this, kInstanceDescriptorsOrBitField3Offset);
  if (object->IsSmi()) {
    return HEAP->empty_descriptor_array();
  } else {
    return DescriptorArray::cast(object);
  }
}


void Map::init_instance_descriptors() {
  WRITE_FIELD(this, kInstanceDescriptorsOrBitField3Offset, Smi::FromInt(0));
}


void Map::clear_instance_descriptors() {
  Object* object = READ_FIELD(this,
                              kInstanceDescriptorsOrBitField3Offset);
  if (!object->IsSmi()) {
    WRITE_FIELD(
        this,
        kInstanceDescriptorsOrBitField3Offset,
        Smi::FromInt(DescriptorArray::cast(object)->bit_field3_storage()));
  }
}


void Map::set_instance_descriptors(DescriptorArray* value,
                                   WriteBarrierMode mode) {
  Object* object = READ_FIELD(this,
                              kInstanceDescriptorsOrBitField3Offset);
  Heap* heap = GetHeap();
  if (value == heap->empty_descriptor_array()) {
    clear_instance_descriptors();
    return;
  } else {
    if (object->IsSmi()) {
      value->set_bit_field3_storage(Smi::cast(object)->value());
    } else {
      value->set_bit_field3_storage(
          DescriptorArray::cast(object)->bit_field3_storage());
    }
  }
  ASSERT(!is_shared());
  WRITE_FIELD(this, kInstanceDescriptorsOrBitField3Offset, value);
  CONDITIONAL_WRITE_BARRIER(
      heap, this, kInstanceDescriptorsOrBitField3Offset, value, mode);
}


int Map::bit_field3() {
  Object* object = READ_FIELD(this,
                              kInstanceDescriptorsOrBitField3Offset);
  if (object->IsSmi()) {
    return Smi::cast(object)->value();
  } else {
    return DescriptorArray::cast(object)->bit_field3_storage();
  }
}


void Map::set_bit_field3(int value) {
  ASSERT(Smi::IsValid(value));
  Object* object = READ_FIELD(this,
                              kInstanceDescriptorsOrBitField3Offset);
  if (object->IsSmi()) {
    WRITE_FIELD(this,
                kInstanceDescriptorsOrBitField3Offset,
                Smi::FromInt(value));
  } else {
    DescriptorArray::cast(object)->set_bit_field3_storage(value);
  }
}


FixedArray* Map::unchecked_prototype_transitions() {
  return reinterpret_cast<FixedArray*>(
      READ_FIELD(this, kPrototypeTransitionsOffset));
}


ACCESSORS(Map, code_cache, Object, kCodeCacheOffset)
ACCESSORS(Map, prototype_transitions, FixedArray, kPrototypeTransitionsOffset)
ACCESSORS(Map, constructor, Object, kConstructorOffset)

ACCESSORS(JSFunction, shared, SharedFunctionInfo, kSharedFunctionInfoOffset)
ACCESSORS(JSFunction, literals, FixedArray, kLiteralsOffset)
ACCESSORS(JSFunction,
          next_function_link,
          Object,
          kNextFunctionLinkOffset)

ACCESSORS(GlobalObject, builtins, JSBuiltinsObject, kBuiltinsOffset)
ACCESSORS(GlobalObject, global_context, Context, kGlobalContextOffset)
ACCESSORS(GlobalObject, global_receiver, JSObject, kGlobalReceiverOffset)

ACCESSORS(JSGlobalProxy, context, Object, kContextOffset)

ACCESSORS(AccessorInfo, getter, Object, kGetterOffset)
ACCESSORS(AccessorInfo, setter, Object, kSetterOffset)
ACCESSORS(AccessorInfo, data, Object, kDataOffset)
ACCESSORS(AccessorInfo, name, Object, kNameOffset)
ACCESSORS(AccessorInfo, flag, Smi, kFlagOffset)

ACCESSORS(AccessCheckInfo, named_callback, Object, kNamedCallbackOffset)
ACCESSORS(AccessCheckInfo, indexed_callback, Object, kIndexedCallbackOffset)
ACCESSORS(AccessCheckInfo, data, Object, kDataOffset)

ACCESSORS(InterceptorInfo, getter, Object, kGetterOffset)
ACCESSORS(InterceptorInfo, setter, Object, kSetterOffset)
ACCESSORS(InterceptorInfo, query, Object, kQueryOffset)
ACCESSORS(InterceptorInfo, deleter, Object, kDeleterOffset)
ACCESSORS(InterceptorInfo, enumerator, Object, kEnumeratorOffset)
ACCESSORS(InterceptorInfo, data, Object, kDataOffset)

ACCESSORS(CallHandlerInfo, callback, Object, kCallbackOffset)
ACCESSORS(CallHandlerInfo, data, Object, kDataOffset)

ACCESSORS(TemplateInfo, tag, Object, kTagOffset)
ACCESSORS(TemplateInfo, property_list, Object, kPropertyListOffset)

ACCESSORS(FunctionTemplateInfo, serial_number, Object, kSerialNumberOffset)
ACCESSORS(FunctionTemplateInfo, call_code, Object, kCallCodeOffset)
ACCESSORS(FunctionTemplateInfo, property_accessors, Object,
          kPropertyAccessorsOffset)
ACCESSORS(FunctionTemplateInfo, prototype_template, Object,
          kPrototypeTemplateOffset)
ACCESSORS(FunctionTemplateInfo, parent_template, Object, kParentTemplateOffset)
ACCESSORS(FunctionTemplateInfo, named_property_handler, Object,
          kNamedPropertyHandlerOffset)
ACCESSORS(FunctionTemplateInfo, indexed_property_handler, Object,
          kIndexedPropertyHandlerOffset)
ACCESSORS(FunctionTemplateInfo, instance_template, Object,
          kInstanceTemplateOffset)
ACCESSORS(FunctionTemplateInfo, class_name, Object, kClassNameOffset)
ACCESSORS(FunctionTemplateInfo, signature, Object, kSignatureOffset)
ACCESSORS(FunctionTemplateInfo, instance_call_handler, Object,
          kInstanceCallHandlerOffset)
ACCESSORS(FunctionTemplateInfo, access_check_info, Object,
          kAccessCheckInfoOffset)
ACCESSORS(FunctionTemplateInfo, flag, Smi, kFlagOffset)

ACCESSORS(ObjectTemplateInfo, constructor, Object, kConstructorOffset)
ACCESSORS(ObjectTemplateInfo, internal_field_count, Object,
          kInternalFieldCountOffset)

ACCESSORS(SignatureInfo, receiver, Object, kReceiverOffset)
ACCESSORS(SignatureInfo, args, Object, kArgsOffset)

ACCESSORS(TypeSwitchInfo, types, Object, kTypesOffset)

ACCESSORS(Script, source, Object, kSourceOffset)
ACCESSORS(Script, name, Object, kNameOffset)
ACCESSORS(Script, id, Object, kIdOffset)
ACCESSORS(Script, line_offset, Smi, kLineOffsetOffset)
ACCESSORS(Script, column_offset, Smi, kColumnOffsetOffset)
ACCESSORS(Script, data, Object, kDataOffset)
ACCESSORS(Script, context_data, Object, kContextOffset)
ACCESSORS(Script, wrapper, Foreign, kWrapperOffset)
ACCESSORS(Script, type, Smi, kTypeOffset)
ACCESSORS(Script, compilation_type, Smi, kCompilationTypeOffset)
ACCESSORS(Script, line_ends, Object, kLineEndsOffset)
ACCESSORS(Script, eval_from_shared, Object, kEvalFromSharedOffset)
ACCESSORS(Script, eval_from_instructions_offset, Smi,
          kEvalFrominstructionsOffsetOffset)

#ifdef ENABLE_DEBUGGER_SUPPORT
ACCESSORS(DebugInfo, shared, SharedFunctionInfo, kSharedFunctionInfoIndex)
ACCESSORS(DebugInfo, original_code, Code, kOriginalCodeIndex)
ACCESSORS(DebugInfo, code, Code, kPatchedCodeIndex)
ACCESSORS(DebugInfo, break_points, FixedArray, kBreakPointsStateIndex)

ACCESSORS(BreakPointInfo, code_position, Smi, kCodePositionIndex)
ACCESSORS(BreakPointInfo, source_position, Smi, kSourcePositionIndex)
ACCESSORS(BreakPointInfo, statement_position, Smi, kStatementPositionIndex)
ACCESSORS(BreakPointInfo, break_point_objects, Object, kBreakPointObjectsIndex)
#endif

ACCESSORS(SharedFunctionInfo, name, Object, kNameOffset)
ACCESSORS(SharedFunctionInfo, construct_stub, Code, kConstructStubOffset)
ACCESSORS(SharedFunctionInfo, initial_map, Object, kInitialMapOffset)
ACCESSORS(SharedFunctionInfo, instance_class_name, Object,
          kInstanceClassNameOffset)
ACCESSORS(SharedFunctionInfo, function_data, Object, kFunctionDataOffset)
ACCESSORS(SharedFunctionInfo, script, Object, kScriptOffset)
ACCESSORS(SharedFunctionInfo, debug_info, Object, kDebugInfoOffset)
ACCESSORS(SharedFunctionInfo, inferred_name, String, kInferredNameOffset)
ACCESSORS(SharedFunctionInfo, this_property_assignments, Object,
          kThisPropertyAssignmentsOffset)

BOOL_ACCESSORS(FunctionTemplateInfo, flag, hidden_prototype,
               kHiddenPrototypeBit)
BOOL_ACCESSORS(FunctionTemplateInfo, flag, undetectable, kUndetectableBit)
BOOL_ACCESSORS(FunctionTemplateInfo, flag, needs_access_check,
               kNeedsAccessCheckBit)
BOOL_ACCESSORS(FunctionTemplateInfo, flag, read_only_prototype,
               kReadOnlyPrototypeBit)
BOOL_ACCESSORS(SharedFunctionInfo, start_position_and_type, is_expression,
               kIsExpressionBit)
BOOL_ACCESSORS(SharedFunctionInfo, start_position_and_type, is_toplevel,
               kIsTopLevelBit)
BOOL_GETTER(SharedFunctionInfo,
            compiler_hints,
            has_only_simple_this_property_assignments,
            kHasOnlySimpleThisPropertyAssignments)
BOOL_ACCESSORS(SharedFunctionInfo,
               compiler_hints,
               allows_lazy_compilation,
               kAllowLazyCompilation)
BOOL_ACCESSORS(SharedFunctionInfo,
               compiler_hints,
               uses_arguments,
               kUsesArguments)
BOOL_ACCESSORS(SharedFunctionInfo,
               compiler_hints,
               has_duplicate_parameters,
               kHasDuplicateParameters)


#if V8_HOST_ARCH_32_BIT
SMI_ACCESSORS(SharedFunctionInfo, length, kLengthOffset)
SMI_ACCESSORS(SharedFunctionInfo, formal_parameter_count,
              kFormalParameterCountOffset)
SMI_ACCESSORS(SharedFunctionInfo, expected_nof_properties,
              kExpectedNofPropertiesOffset)
SMI_ACCESSORS(SharedFunctionInfo, num_literals, kNumLiteralsOffset)
SMI_ACCESSORS(SharedFunctionInfo, start_position_and_type,
              kStartPositionAndTypeOffset)
SMI_ACCESSORS(SharedFunctionInfo, end_position, kEndPositionOffset)
SMI_ACCESSORS(SharedFunctionInfo, function_token_position,
              kFunctionTokenPositionOffset)
SMI_ACCESSORS(SharedFunctionInfo, compiler_hints,
              kCompilerHintsOffset)
SMI_ACCESSORS(SharedFunctionInfo, this_property_assignments_count,
              kThisPropertyAssignmentsCountOffset)
SMI_ACCESSORS(SharedFunctionInfo, opt_count, kOptCountOffset)
#else

#define PSEUDO_SMI_ACCESSORS_LO(holder, name, offset)             \
  STATIC_ASSERT(holder::offset % kPointerSize == 0);              \
  int holder::name() {                                            \
    int value = READ_INT_FIELD(this, offset);                     \
    ASSERT(kHeapObjectTag == 1);                                  \
    ASSERT((value & kHeapObjectTag) == 0);                        \
    return value >> 1;                                            \
  }                                                               \
  void holder::set_##name(int value) {                            \
    ASSERT(kHeapObjectTag == 1);                                  \
    ASSERT((value & 0xC0000000) == 0xC0000000 ||                  \
           (value & 0xC0000000) == 0x000000000);                  \
    WRITE_INT_FIELD(this,                                         \
                    offset,                                       \
                    (value << 1) & ~kHeapObjectTag);              \
  }

#define PSEUDO_SMI_ACCESSORS_HI(holder, name, offset)             \
  STATIC_ASSERT(holder::offset % kPointerSize == kIntSize);       \
  INT_ACCESSORS(holder, name, offset)


PSEUDO_SMI_ACCESSORS_LO(SharedFunctionInfo, length, kLengthOffset)
PSEUDO_SMI_ACCESSORS_HI(SharedFunctionInfo,
                        formal_parameter_count,
                        kFormalParameterCountOffset)

PSEUDO_SMI_ACCESSORS_LO(SharedFunctionInfo,
                        expected_nof_properties,
                        kExpectedNofPropertiesOffset)
PSEUDO_SMI_ACCESSORS_HI(SharedFunctionInfo, num_literals, kNumLiteralsOffset)

PSEUDO_SMI_ACCESSORS_LO(SharedFunctionInfo, end_position, kEndPositionOffset)
PSEUDO_SMI_ACCESSORS_HI(SharedFunctionInfo,
                        start_position_and_type,
                        kStartPositionAndTypeOffset)

PSEUDO_SMI_ACCESSORS_LO(SharedFunctionInfo,
                        function_token_position,
                        kFunctionTokenPositionOffset)
PSEUDO_SMI_ACCESSORS_HI(SharedFunctionInfo,
                        compiler_hints,
                        kCompilerHintsOffset)

PSEUDO_SMI_ACCESSORS_LO(SharedFunctionInfo,
                        this_property_assignments_count,
                        kThisPropertyAssignmentsCountOffset)
PSEUDO_SMI_ACCESSORS_HI(SharedFunctionInfo, opt_count, kOptCountOffset)
#endif


int SharedFunctionInfo::construction_count() {
  return READ_BYTE_FIELD(this, kConstructionCountOffset);
}


void SharedFunctionInfo::set_construction_count(int value) {
  ASSERT(0 <= value && value < 256);
  WRITE_BYTE_FIELD(this, kConstructionCountOffset, static_cast<byte>(value));
}


BOOL_ACCESSORS(SharedFunctionInfo,
               compiler_hints,
               live_objects_may_exist,
               kLiveObjectsMayExist)


bool SharedFunctionInfo::IsInobjectSlackTrackingInProgress() {
  return initial_map() != HEAP->undefined_value();
}


BOOL_GETTER(SharedFunctionInfo,
            compiler_hints,
            optimization_disabled,
            kOptimizationDisabled)


void SharedFunctionInfo::set_optimization_disabled(bool disable) {
  set_compiler_hints(BooleanBit::set(compiler_hints(),
                                     kOptimizationDisabled,
                                     disable));
  // If disabling optimizations we reflect that in the code object so
  // it will not be counted as optimizable code.
  if ((code()->kind() == Code::FUNCTION) && disable) {
    code()->set_optimizable(false);
  }
}


BOOL_ACCESSORS(SharedFunctionInfo, compiler_hints, strict_mode,
               kStrictModeFunction)
BOOL_ACCESSORS(SharedFunctionInfo, compiler_hints, native, kNative)
BOOL_ACCESSORS(SharedFunctionInfo, compiler_hints,
               name_should_print_as_anonymous,
               kNameShouldPrintAsAnonymous)
BOOL_ACCESSORS(SharedFunctionInfo, compiler_hints, bound, kBoundFunction)
BOOL_ACCESSORS(SharedFunctionInfo, compiler_hints, is_anonymous, kIsAnonymous)

ACCESSORS(CodeCache, default_cache, FixedArray, kDefaultCacheOffset)
ACCESSORS(CodeCache, normal_type_cache, Object, kNormalTypeCacheOffset)

ACCESSORS(PolymorphicCodeCache, cache, Object, kCacheOffset)

bool Script::HasValidSource() {
  Object* src = this->source();
  if (!src->IsString()) return true;
  String* src_str = String::cast(src);
  if (!StringShape(src_str).IsExternal()) return true;
  if (src_str->IsAsciiRepresentation()) {
    return ExternalAsciiString::cast(src)->resource() != NULL;
  } else if (src_str->IsTwoByteRepresentation()) {
    return ExternalTwoByteString::cast(src)->resource() != NULL;
  }
  return true;
}


void SharedFunctionInfo::DontAdaptArguments() {
  ASSERT(code()->kind() == Code::BUILTIN);
  set_formal_parameter_count(kDontAdaptArgumentsSentinel);
}


int SharedFunctionInfo::start_position() {
  return start_position_and_type() >> kStartPositionShift;
}


void SharedFunctionInfo::set_start_position(int start_position) {
  set_start_position_and_type((start_position << kStartPositionShift)
    | (start_position_and_type() & ~kStartPositionMask));
}


Code* SharedFunctionInfo::code() {
  return Code::cast(READ_FIELD(this, kCodeOffset));
}


Code* SharedFunctionInfo::unchecked_code() {
  return reinterpret_cast<Code*>(READ_FIELD(this, kCodeOffset));
}


void SharedFunctionInfo::set_code(Code* value, WriteBarrierMode mode) {
  WRITE_FIELD(this, kCodeOffset, value);
  CONDITIONAL_WRITE_BARRIER(value->GetHeap(), this, kCodeOffset, value, mode);
}


SerializedScopeInfo* SharedFunctionInfo::scope_info() {
  return reinterpret_cast<SerializedScopeInfo*>(
      READ_FIELD(this, kScopeInfoOffset));
}


void SharedFunctionInfo::set_scope_info(SerializedScopeInfo* value,
                                        WriteBarrierMode mode) {
  WRITE_FIELD(this, kScopeInfoOffset, reinterpret_cast<Object*>(value));
  CONDITIONAL_WRITE_BARRIER(GetHeap(),
                            this,
                            kScopeInfoOffset,
                            reinterpret_cast<Object*>(value),
                            mode);
}


Smi* SharedFunctionInfo::deopt_counter() {
  return reinterpret_cast<Smi*>(READ_FIELD(this, kDeoptCounterOffset));
}


void SharedFunctionInfo::set_deopt_counter(Smi* value) {
  WRITE_FIELD(this, kDeoptCounterOffset, value);
}


bool SharedFunctionInfo::is_compiled() {
  return code() !=
      Isolate::Current()->builtins()->builtin(Builtins::kLazyCompile);
}


bool SharedFunctionInfo::IsApiFunction() {
  return function_data()->IsFunctionTemplateInfo();
}


FunctionTemplateInfo* SharedFunctionInfo::get_api_func_data() {
  ASSERT(IsApiFunction());
  return FunctionTemplateInfo::cast(function_data());
}


bool SharedFunctionInfo::HasBuiltinFunctionId() {
  return function_data()->IsSmi();
}


BuiltinFunctionId SharedFunctionInfo::builtin_function_id() {
  ASSERT(HasBuiltinFunctionId());
  return static_cast<BuiltinFunctionId>(Smi::cast(function_data())->value());
}


int SharedFunctionInfo::code_age() {
  return (compiler_hints() >> kCodeAgeShift) & kCodeAgeMask;
}


void SharedFunctionInfo::set_code_age(int code_age) {
  set_compiler_hints(compiler_hints() |
                     ((code_age & kCodeAgeMask) << kCodeAgeShift));
}


bool SharedFunctionInfo::has_deoptimization_support() {
  Code* code = this->code();
  return code->kind() == Code::FUNCTION && code->has_deoptimization_support();
}


bool JSFunction::IsBuiltin() {
  return context()->global()->IsJSBuiltinsObject();
}


bool JSFunction::NeedsArgumentsAdaption() {
  return shared()->formal_parameter_count() !=
      SharedFunctionInfo::kDontAdaptArgumentsSentinel;
}


bool JSFunction::IsOptimized() {
  return code()->kind() == Code::OPTIMIZED_FUNCTION;
}


bool JSFunction::IsOptimizable() {
  return code()->kind() == Code::FUNCTION && code()->optimizable();
}


bool JSFunction::IsMarkedForLazyRecompilation() {
  return code() == GetIsolate()->builtins()->builtin(Builtins::kLazyRecompile);
}


Code* JSFunction::code() {
  return Code::cast(unchecked_code());
}


Code* JSFunction::unchecked_code() {
  return reinterpret_cast<Code*>(
      Code::GetObjectFromEntryAddress(FIELD_ADDR(this, kCodeEntryOffset)));
}


void JSFunction::set_code(Code* value) {
  ASSERT(!HEAP->InNewSpace(value));
  Address entry = value->entry();
  WRITE_INTPTR_FIELD(this, kCodeEntryOffset, reinterpret_cast<intptr_t>(entry));
  GetHeap()->incremental_marking()->RecordWriteOfCodeEntry(
      this,
      HeapObject::RawField(this, kCodeEntryOffset),
      value);
}


void JSFunction::ReplaceCode(Code* code) {
  bool was_optimized = IsOptimized();
  bool is_optimized = code->kind() == Code::OPTIMIZED_FUNCTION;

  set_code(code);

  // Add/remove the function from the list of optimized functions for this
  // context based on the state change.
  if (!was_optimized && is_optimized) {
    context()->global_context()->AddOptimizedFunction(this);
  }
  if (was_optimized && !is_optimized) {
    context()->global_context()->RemoveOptimizedFunction(this);
  }
}


Context* JSFunction::context() {
  return Context::cast(READ_FIELD(this, kContextOffset));
}


Object* JSFunction::unchecked_context() {
  return READ_FIELD(this, kContextOffset);
}


SharedFunctionInfo* JSFunction::unchecked_shared() {
  return reinterpret_cast<SharedFunctionInfo*>(
      READ_FIELD(this, kSharedFunctionInfoOffset));
}


void JSFunction::set_context(Object* value) {
  ASSERT(value->IsUndefined() || value->IsContext());
  WRITE_FIELD(this, kContextOffset, value);
  WRITE_BARRIER(GetHeap(), this, kContextOffset, value);
}

ACCESSORS(JSFunction, prototype_or_initial_map, Object,
          kPrototypeOrInitialMapOffset)


Map* JSFunction::initial_map() {
  return Map::cast(prototype_or_initial_map());
}


void JSFunction::set_initial_map(Map* value) {
  set_prototype_or_initial_map(value);
}


bool JSFunction::has_initial_map() {
  return prototype_or_initial_map()->IsMap();
}


bool JSFunction::has_instance_prototype() {
  return has_initial_map() || !prototype_or_initial_map()->IsTheHole();
}


bool JSFunction::has_prototype() {
  return map()->has_non_instance_prototype() || has_instance_prototype();
}


Object* JSFunction::instance_prototype() {
  ASSERT(has_instance_prototype());
  if (has_initial_map()) return initial_map()->prototype();
  // When there is no initial map and the prototype is a JSObject, the
  // initial map field is used for the prototype field.
  return prototype_or_initial_map();
}


Object* JSFunction::prototype() {
  ASSERT(has_prototype());
  // If the function's prototype property has been set to a non-JSObject
  // value, that value is stored in the constructor field of the map.
  if (map()->has_non_instance_prototype()) return map()->constructor();
  return instance_prototype();
}

bool JSFunction::should_have_prototype() {
  return map()->function_with_prototype();
}


bool JSFunction::is_compiled() {
  return code() != GetIsolate()->builtins()->builtin(Builtins::kLazyCompile);
}


int JSFunction::NumberOfLiterals() {
  return literals()->length();
}


Object* JSBuiltinsObject::javascript_builtin(Builtins::JavaScript id) {
  ASSERT(id < kJSBuiltinsCount);  // id is unsigned.
  return READ_FIELD(this, OffsetOfFunctionWithId(id));
}


void JSBuiltinsObject::set_javascript_builtin(Builtins::JavaScript id,
                                              Object* value) {
  ASSERT(id < kJSBuiltinsCount);  // id is unsigned.
  WRITE_FIELD(this, OffsetOfFunctionWithId(id), value);
  WRITE_BARRIER(GetHeap(), this, OffsetOfFunctionWithId(id), value);
}


Code* JSBuiltinsObject::javascript_builtin_code(Builtins::JavaScript id) {
  ASSERT(id < kJSBuiltinsCount);  // id is unsigned.
  return Code::cast(READ_FIELD(this, OffsetOfCodeWithId(id)));
}


void JSBuiltinsObject::set_javascript_builtin_code(Builtins::JavaScript id,
                                                   Code* value) {
  ASSERT(id < kJSBuiltinsCount);  // id is unsigned.
  WRITE_FIELD(this, OffsetOfCodeWithId(id), value);
  ASSERT(!HEAP->InNewSpace(value));
}


ACCESSORS(JSProxy, handler, Object, kHandlerOffset)
ACCESSORS(JSProxy, hash, Object, kHashOffset)
ACCESSORS(JSFunctionProxy, call_trap, Object, kCallTrapOffset)
ACCESSORS(JSFunctionProxy, construct_trap, Object, kConstructTrapOffset)


void JSProxy::InitializeBody(int object_size, Object* value) {
  ASSERT(!value->IsHeapObject() || !GetHeap()->InNewSpace(value));
  for (int offset = kHeaderSize; offset < object_size; offset += kPointerSize) {
    WRITE_FIELD(this, offset, value);
  }
}


ACCESSORS(JSWeakMap, table, Object, kTableOffset)
ACCESSORS(JSWeakMap, next, Object, kNextOffset)


ObjectHashTable* JSWeakMap::unchecked_table() {
  return reinterpret_cast<ObjectHashTable*>(READ_FIELD(this, kTableOffset));
}


Address Foreign::address() {
  return AddressFrom<Address>(READ_INTPTR_FIELD(this, kAddressOffset));
}


void Foreign::set_address(Address value) {
  WRITE_INTPTR_FIELD(this, kAddressOffset, OffsetFrom(value));
}


ACCESSORS(JSValue, value, Object, kValueOffset)


JSValue* JSValue::cast(Object* obj) {
  ASSERT(obj->IsJSValue());
  ASSERT(HeapObject::cast(obj)->Size() == JSValue::kSize);
  return reinterpret_cast<JSValue*>(obj);
}


ACCESSORS(JSMessageObject, type, String, kTypeOffset)
ACCESSORS(JSMessageObject, arguments, JSArray, kArgumentsOffset)
ACCESSORS(JSMessageObject, script, Object, kScriptOffset)
ACCESSORS(JSMessageObject, stack_trace, Object, kStackTraceOffset)
ACCESSORS(JSMessageObject, stack_frames, Object, kStackFramesOffset)
SMI_ACCESSORS(JSMessageObject, start_position, kStartPositionOffset)
SMI_ACCESSORS(JSMessageObject, end_position, kEndPositionOffset)


JSMessageObject* JSMessageObject::cast(Object* obj) {
  ASSERT(obj->IsJSMessageObject());
  ASSERT(HeapObject::cast(obj)->Size() == JSMessageObject::kSize);
  return reinterpret_cast<JSMessageObject*>(obj);
}


INT_ACCESSORS(Code, instruction_size, kInstructionSizeOffset)
ACCESSORS(Code, relocation_info, ByteArray, kRelocationInfoOffset)
ACCESSORS(Code, deoptimization_data, FixedArray, kDeoptimizationDataOffset)
ACCESSORS(Code, next_code_flushing_candidate,
          Object, kNextCodeFlushingCandidateOffset)


byte* Code::instruction_start()  {
  return FIELD_ADDR(this, kHeaderSize);
}


byte* Code::instruction_end()  {
  return instruction_start() + instruction_size();
}


int Code::body_size() {
  return RoundUp(instruction_size(), kObjectAlignment);
}


FixedArray* Code::unchecked_deoptimization_data() {
  return reinterpret_cast<FixedArray*>(
      READ_FIELD(this, kDeoptimizationDataOffset));
}


ByteArray* Code::unchecked_relocation_info() {
  return reinterpret_cast<ByteArray*>(READ_FIELD(this, kRelocationInfoOffset));
}


byte* Code::relocation_start() {
  return unchecked_relocation_info()->GetDataStartAddress();
}


int Code::relocation_size() {
  return unchecked_relocation_info()->length();
}


byte* Code::entry() {
  return instruction_start();
}


bool Code::contains(byte* inner_pointer) {
  return (address() <= inner_pointer) && (inner_pointer <= address() + Size());
}


ACCESSORS(JSArray, length, Object, kLengthOffset)


ACCESSORS(JSRegExp, data, Object, kDataOffset)


JSRegExp::Type JSRegExp::TypeTag() {
  Object* data = this->data();
  if (data->IsUndefined()) return JSRegExp::NOT_COMPILED;
  Smi* smi = Smi::cast(FixedArray::cast(data)->get(kTagIndex));
  return static_cast<JSRegExp::Type>(smi->value());
}


JSRegExp::Type JSRegExp::TypeTagUnchecked() {
  Smi* smi = Smi::cast(DataAtUnchecked(kTagIndex));
  return static_cast<JSRegExp::Type>(smi->value());
}


int JSRegExp::CaptureCount() {
  switch (TypeTag()) {
    case ATOM:
      return 0;
    case IRREGEXP:
      return Smi::cast(DataAt(kIrregexpCaptureCountIndex))->value();
    default:
      UNREACHABLE();
      return -1;
  }
}


JSRegExp::Flags JSRegExp::GetFlags() {
  ASSERT(this->data()->IsFixedArray());
  Object* data = this->data();
  Smi* smi = Smi::cast(FixedArray::cast(data)->get(kFlagsIndex));
  return Flags(smi->value());
}


String* JSRegExp::Pattern() {
  ASSERT(this->data()->IsFixedArray());
  Object* data = this->data();
  String* pattern= String::cast(FixedArray::cast(data)->get(kSourceIndex));
  return pattern;
}


Object* JSRegExp::DataAt(int index) {
  ASSERT(TypeTag() != NOT_COMPILED);
  return FixedArray::cast(data())->get(index);
}


Object* JSRegExp::DataAtUnchecked(int index) {
  FixedArray* fa = reinterpret_cast<FixedArray*>(data());
  int offset = FixedArray::kHeaderSize + index * kPointerSize;
  return READ_FIELD(fa, offset);
}


void JSRegExp::SetDataAt(int index, Object* value) {
  ASSERT(TypeTag() != NOT_COMPILED);
  ASSERT(index >= kDataIndex);  // Only implementation data can be set this way.
  FixedArray::cast(data())->set(index, value);
}


void JSRegExp::SetDataAtUnchecked(int index, Object* value, Heap* heap) {
  ASSERT(index >= kDataIndex);  // Only implementation data can be set this way.
  FixedArray* fa = reinterpret_cast<FixedArray*>(data());
  if (value->IsSmi()) {
    fa->set_unchecked(index, Smi::cast(value));
  } else {
    // We only do this during GC, so we don't need to notify the write barrier.
    fa->set_unchecked(heap, index, value, SKIP_WRITE_BARRIER);
  }
}


ElementsKind JSObject::GetElementsKind() {
  ElementsKind kind = map()->elements_kind();
#if DEBUG
  FixedArrayBase* fixed_array =
      reinterpret_cast<FixedArrayBase*>(READ_FIELD(this, kElementsOffset));
  Map* map = fixed_array->map();
    ASSERT(((kind == FAST_ELEMENTS || kind == FAST_SMI_ONLY_ELEMENTS) &&
          (map == GetHeap()->fixed_array_map() ||
           map == GetHeap()->fixed_cow_array_map())) ||
         (kind == FAST_DOUBLE_ELEMENTS &&
          fixed_array->IsFixedDoubleArray()) ||
         (kind == DICTIONARY_ELEMENTS &&
          fixed_array->IsFixedArray() &&
          fixed_array->IsDictionary()) ||
         (kind > DICTIONARY_ELEMENTS));
#endif
  return kind;
}


ElementsAccessor* JSObject::GetElementsAccessor() {
  return ElementsAccessor::ForKind(GetElementsKind());
}


bool JSObject::HasFastElements() {
  return GetElementsKind() == FAST_ELEMENTS;
}


bool JSObject::HasFastSmiOnlyElements() {
  return GetElementsKind() == FAST_SMI_ONLY_ELEMENTS;
}


bool JSObject::HasFastTypeElements() {
  ElementsKind elements_kind = GetElementsKind();
  return elements_kind == FAST_SMI_ONLY_ELEMENTS ||
      elements_kind == FAST_ELEMENTS;
}


bool JSObject::HasFastDoubleElements() {
  return GetElementsKind() == FAST_DOUBLE_ELEMENTS;
}


bool JSObject::HasDictionaryElements() {
  return GetElementsKind() == DICTIONARY_ELEMENTS;
}


bool JSObject::HasNonStrictArgumentsElements() {
  return GetElementsKind() == NON_STRICT_ARGUMENTS_ELEMENTS;
}


bool JSObject::HasExternalArrayElements() {
  HeapObject* array = elements();
  ASSERT(array != NULL);
  return array->IsExternalArray();
}


#define EXTERNAL_ELEMENTS_CHECK(name, type)          \
bool JSObject::HasExternal##name##Elements() {       \
  HeapObject* array = elements();                    \
  ASSERT(array != NULL);                             \
  if (!array->IsHeapObject())                        \
    return false;                                    \
  return array->map()->instance_type() == type;      \
}


EXTERNAL_ELEMENTS_CHECK(Byte, EXTERNAL_BYTE_ARRAY_TYPE)
EXTERNAL_ELEMENTS_CHECK(UnsignedByte, EXTERNAL_UNSIGNED_BYTE_ARRAY_TYPE)
EXTERNAL_ELEMENTS_CHECK(Short, EXTERNAL_SHORT_ARRAY_TYPE)
EXTERNAL_ELEMENTS_CHECK(UnsignedShort,
                        EXTERNAL_UNSIGNED_SHORT_ARRAY_TYPE)
EXTERNAL_ELEMENTS_CHECK(Int, EXTERNAL_INT_ARRAY_TYPE)
EXTERNAL_ELEMENTS_CHECK(UnsignedInt,
                        EXTERNAL_UNSIGNED_INT_ARRAY_TYPE)
EXTERNAL_ELEMENTS_CHECK(Float,
                        EXTERNAL_FLOAT_ARRAY_TYPE)
EXTERNAL_ELEMENTS_CHECK(Double,
                        EXTERNAL_DOUBLE_ARRAY_TYPE)
EXTERNAL_ELEMENTS_CHECK(Pixel, EXTERNAL_PIXEL_ARRAY_TYPE)


bool JSObject::HasNamedInterceptor() {
  return map()->has_named_interceptor();
}


bool JSObject::HasIndexedInterceptor() {
  return map()->has_indexed_interceptor();
}


bool JSObject::AllowsSetElementsLength() {
  bool result = elements()->IsFixedArray() ||
      elements()->IsFixedDoubleArray();
  ASSERT(result == !HasExternalArrayElements());
  return result;
}


MaybeObject* JSObject::EnsureWritableFastElements() {
  ASSERT(HasFastTypeElements());
  FixedArray* elems = FixedArray::cast(elements());
  Isolate* isolate = GetIsolate();
  if (elems->map() != isolate->heap()->fixed_cow_array_map()) return elems;
  Object* writable_elems;
  { MaybeObject* maybe_writable_elems = isolate->heap()->CopyFixedArrayWithMap(
      elems, isolate->heap()->fixed_array_map());
    if (!maybe_writable_elems->ToObject(&writable_elems)) {
      return maybe_writable_elems;
    }
  }
  set_elements(FixedArray::cast(writable_elems));
  isolate->counters()->cow_arrays_converted()->Increment();
  return writable_elems;
}


StringDictionary* JSObject::property_dictionary() {
  ASSERT(!HasFastProperties());
  return StringDictionary::cast(properties());
}


NumberDictionary* JSObject::element_dictionary() {
  ASSERT(HasDictionaryElements());
  return NumberDictionary::cast(elements());
}


bool String::IsHashFieldComputed(uint32_t field) {
  return (field & kHashNotComputedMask) == 0;
}


bool String::HasHashCode() {
  return IsHashFieldComputed(hash_field());
}


uint32_t String::Hash() {
  // Fast case: has hash code already been computed?
  uint32_t field = hash_field();
  if (IsHashFieldComputed(field)) return field >> kHashShift;
  // Slow case: compute hash code and set it.
  return ComputeAndSetHash();
}


StringHasher::StringHasher(int length)
  : length_(length),
    raw_running_hash_(0),
    array_index_(0),
    is_array_index_(0 < length_ && length_ <= String::kMaxArrayIndexSize),
    is_first_char_(true),
    is_valid_(true) { }


bool StringHasher::has_trivial_hash() {
  return length_ > String::kMaxHashCalcLength;
}


void StringHasher::AddCharacter(uc32 c) {
  // Use the Jenkins one-at-a-time hash function to update the hash
  // for the given character.
  raw_running_hash_ += c;
  raw_running_hash_ += (raw_running_hash_ << 10);
  raw_running_hash_ ^= (raw_running_hash_ >> 6);
  // Incremental array index computation.
  if (is_array_index_) {
    if (c < '0' || c > '9') {
      is_array_index_ = false;
    } else {
      int d = c - '0';
      if (is_first_char_) {
        is_first_char_ = false;
        if (c == '0' && length_ > 1) {
          is_array_index_ = false;
          return;
        }
      }
      if (array_index_ > 429496729U - ((d + 2) >> 3)) {
        is_array_index_ = false;
      } else {
        array_index_ = array_index_ * 10 + d;
      }
    }
  }
}


void StringHasher::AddCharacterNoIndex(uc32 c) {
  ASSERT(!is_array_index());
  raw_running_hash_ += c;
  raw_running_hash_ += (raw_running_hash_ << 10);
  raw_running_hash_ ^= (raw_running_hash_ >> 6);
}


uint32_t StringHasher::GetHash() {
  // Get the calculated raw hash value and do some more bit ops to distribute
  // the hash further. Ensure that we never return zero as the hash value.
  uint32_t result = raw_running_hash_;
  result += (result << 3);
  result ^= (result >> 11);
  result += (result << 15);
  if (result == 0) {
    result = 27;
  }
  return result;
}


template <typename schar>
uint32_t HashSequentialString(const schar* chars, int length) {
  StringHasher hasher(length);
  if (!hasher.has_trivial_hash()) {
    int i;
    for (i = 0; hasher.is_array_index() && (i < length); i++) {
      hasher.AddCharacter(chars[i]);
    }
    for (; i < length; i++) {
      hasher.AddCharacterNoIndex(chars[i]);
    }
  }
  return hasher.GetHashField();
}


bool String::AsArrayIndex(uint32_t* index) {
  uint32_t field = hash_field();
  if (IsHashFieldComputed(field) && (field & kIsNotArrayIndexMask)) {
    return false;
  }
  return SlowAsArrayIndex(index);
}


Object* JSReceiver::GetPrototype() {
  return HeapObject::cast(this)->map()->prototype();
}


bool JSReceiver::HasProperty(String* name) {
  if (IsJSProxy()) {
    return JSProxy::cast(this)->HasPropertyWithHandler(name);
  }
  return GetPropertyAttribute(name) != ABSENT;
}


bool JSReceiver::HasLocalProperty(String* name) {
  if (IsJSProxy()) {
    return JSProxy::cast(this)->HasPropertyWithHandler(name);
  }
  return GetLocalPropertyAttribute(name) != ABSENT;
}


PropertyAttributes JSReceiver::GetPropertyAttribute(String* key) {
  return GetPropertyAttributeWithReceiver(this, key);
}

// TODO(504): this may be useful in other places too where JSGlobalProxy
// is used.
Object* JSObject::BypassGlobalProxy() {
  if (IsJSGlobalProxy()) {
    Object* proto = GetPrototype();
    if (proto->IsNull()) return GetHeap()->undefined_value();
    ASSERT(proto->IsJSGlobalObject());
    return proto;
  }
  return this;
}


MaybeObject* JSReceiver::GetIdentityHash(CreationFlag flag) {
  return IsJSProxy()
      ? JSProxy::cast(this)->GetIdentityHash(flag)
      : JSObject::cast(this)->GetIdentityHash(flag);
}


bool JSReceiver::HasElement(uint32_t index) {
  if (IsJSProxy()) {
    return JSProxy::cast(this)->HasElementWithHandler(index);
  }
  return JSObject::cast(this)->HasElementWithReceiver(this, index);
}


bool AccessorInfo::all_can_read() {
  return BooleanBit::get(flag(), kAllCanReadBit);
}


void AccessorInfo::set_all_can_read(bool value) {
  set_flag(BooleanBit::set(flag(), kAllCanReadBit, value));
}


bool AccessorInfo::all_can_write() {
  return BooleanBit::get(flag(), kAllCanWriteBit);
}


void AccessorInfo::set_all_can_write(bool value) {
  set_flag(BooleanBit::set(flag(), kAllCanWriteBit, value));
}


bool AccessorInfo::prohibits_overwriting() {
  return BooleanBit::get(flag(), kProhibitsOverwritingBit);
}


void AccessorInfo::set_prohibits_overwriting(bool value) {
  set_flag(BooleanBit::set(flag(), kProhibitsOverwritingBit, value));
}


PropertyAttributes AccessorInfo::property_attributes() {
  return AttributesField::decode(static_cast<uint32_t>(flag()->value()));
}


void AccessorInfo::set_property_attributes(PropertyAttributes attributes) {
  set_flag(Smi::FromInt(AttributesField::update(flag()->value(), attributes)));
}


template<typename Shape, typename Key>
void Dictionary<Shape, Key>::SetEntry(int entry,
                                      Object* key,
                                      Object* value) {
  SetEntry(entry, key, value, PropertyDetails(Smi::FromInt(0)));
}


template<typename Shape, typename Key>
void Dictionary<Shape, Key>::SetEntry(int entry,
                                      Object* key,
                                      Object* value,
                                      PropertyDetails details) {
  ASSERT(!key->IsString() || details.IsDeleted() || details.index() > 0);
  int index = HashTable<Shape, Key>::EntryToIndex(entry);
  AssertNoAllocation no_gc;
  WriteBarrierMode mode = FixedArray::GetWriteBarrierMode(no_gc);
  FixedArray::set(index, key, mode);
  FixedArray::set(index+1, value, mode);
  FixedArray::fast_set(this, index+2, details.AsSmi());
}


bool NumberDictionaryShape::IsMatch(uint32_t key, Object* other) {
  ASSERT(other->IsNumber());
  return key == static_cast<uint32_t>(other->Number());
}


uint32_t NumberDictionaryShape::Hash(uint32_t key) {
  return ComputeIntegerHash(key);
}


uint32_t NumberDictionaryShape::HashForObject(uint32_t key, Object* other) {
  ASSERT(other->IsNumber());
  return ComputeIntegerHash(static_cast<uint32_t>(other->Number()));
}


MaybeObject* NumberDictionaryShape::AsObject(uint32_t key) {
  return Isolate::Current()->heap()->NumberFromUint32(key);
}


bool StringDictionaryShape::IsMatch(String* key, Object* other) {
  // We know that all entries in a hash table had their hash keys created.
  // Use that knowledge to have fast failure.
  if (key->Hash() != String::cast(other)->Hash()) return false;
  return key->Equals(String::cast(other));
}


uint32_t StringDictionaryShape::Hash(String* key) {
  return key->Hash();
}


uint32_t StringDictionaryShape::HashForObject(String* key, Object* other) {
  return String::cast(other)->Hash();
}


MaybeObject* StringDictionaryShape::AsObject(String* key) {
  return key;
}


bool ObjectHashTableShape::IsMatch(JSReceiver* key, Object* other) {
  return key == JSReceiver::cast(other);
}


uint32_t ObjectHashTableShape::Hash(JSReceiver* key) {
  MaybeObject* maybe_hash = key->GetIdentityHash(OMIT_CREATION);
  ASSERT(!maybe_hash->IsFailure());
  return Smi::cast(maybe_hash->ToObjectUnchecked())->value();
}


uint32_t ObjectHashTableShape::HashForObject(JSReceiver* key, Object* other) {
  MaybeObject* maybe_hash =
      JSReceiver::cast(other)->GetIdentityHash(OMIT_CREATION);
  ASSERT(!maybe_hash->IsFailure());
  return Smi::cast(maybe_hash->ToObjectUnchecked())->value();
}


MaybeObject* ObjectHashTableShape::AsObject(JSReceiver* key) {
  return key;
}


void ObjectHashTable::RemoveEntry(int entry) {
  RemoveEntry(entry, GetHeap());
}


void Map::ClearCodeCache(Heap* heap) {
  // No write barrier is needed since empty_fixed_array is not in new space.
  // Please note this function is used during marking:
  //  - MarkCompactCollector::MarkUnmarkedObject
  ASSERT(!heap->InNewSpace(heap->raw_unchecked_empty_fixed_array()));
  WRITE_FIELD(this, kCodeCacheOffset, heap->raw_unchecked_empty_fixed_array());
}


void JSArray::EnsureSize(int required_size) {
  ASSERT(HasFastTypeElements());
  FixedArray* elts = FixedArray::cast(elements());
  const int kArraySizeThatFitsComfortablyInNewSpace = 128;
  if (elts->length() < required_size) {
    // Doubling in size would be overkill, but leave some slack to avoid
    // constantly growing.
    Expand(required_size + (required_size >> 3));
    // It's a performance benefit to keep a frequently used array in new-space.
  } else if (!GetHeap()->new_space()->Contains(elts) &&
             required_size < kArraySizeThatFitsComfortablyInNewSpace) {
    // Expand will allocate a new backing store in new space even if the size
    // we asked for isn't larger than what we had before.
    Expand(required_size);
  }
}


void JSArray::set_length(Smi* length) {
  // Don't need a write barrier for a Smi.
  set_length(static_cast<Object*>(length), SKIP_WRITE_BARRIER);
}


MaybeObject* JSArray::SetContent(FixedArray* storage) {
  MaybeObject* maybe_object = EnsureCanContainElements(storage);
  if (maybe_object->IsFailure()) return maybe_object;
  set_length(Smi::FromInt(storage->length()));
  set_elements(storage);
  return this;
}


MaybeObject* FixedArray::Copy() {
  if (length() == 0) return this;
  return GetHeap()->CopyFixedArray(this);
}


Relocatable::Relocatable(Isolate* isolate) {
  ASSERT(isolate == Isolate::Current());
  isolate_ = isolate;
  prev_ = isolate->relocatable_top();
  isolate->set_relocatable_top(this);
}


Relocatable::~Relocatable() {
  ASSERT(isolate_ == Isolate::Current());
  ASSERT_EQ(isolate_->relocatable_top(), this);
  isolate_->set_relocatable_top(prev_);
}


int JSObject::BodyDescriptor::SizeOf(Map* map, HeapObject* object) {
  return map->instance_size();
}


void Foreign::ForeignIterateBody(ObjectVisitor* v) {
  v->VisitExternalReference(
      reinterpret_cast<Address *>(FIELD_ADDR(this, kAddressOffset)));
}


template<typename StaticVisitor>
void Foreign::ForeignIterateBody() {
  StaticVisitor::VisitExternalReference(
      reinterpret_cast<Address *>(FIELD_ADDR(this, kAddressOffset)));
}


void ExternalAsciiString::ExternalAsciiStringIterateBody(ObjectVisitor* v) {
  typedef v8::String::ExternalAsciiStringResource Resource;
  v->VisitExternalAsciiString(
      reinterpret_cast<Resource**>(FIELD_ADDR(this, kResourceOffset)));
}


template<typename StaticVisitor>
void ExternalAsciiString::ExternalAsciiStringIterateBody() {
  typedef v8::String::ExternalAsciiStringResource Resource;
  StaticVisitor::VisitExternalAsciiString(
      reinterpret_cast<Resource**>(FIELD_ADDR(this, kResourceOffset)));
}


void ExternalTwoByteString::ExternalTwoByteStringIterateBody(ObjectVisitor* v) {
  typedef v8::String::ExternalStringResource Resource;
  v->VisitExternalTwoByteString(
      reinterpret_cast<Resource**>(FIELD_ADDR(this, kResourceOffset)));
}


template<typename StaticVisitor>
void ExternalTwoByteString::ExternalTwoByteStringIterateBody() {
  typedef v8::String::ExternalStringResource Resource;
  StaticVisitor::VisitExternalTwoByteString(
      reinterpret_cast<Resource**>(FIELD_ADDR(this, kResourceOffset)));
}

#define SLOT_ADDR(obj, offset) \
  reinterpret_cast<Object**>((obj)->address() + offset)

template<int start_offset, int end_offset, int size>
void FixedBodyDescriptor<start_offset, end_offset, size>::IterateBody(
    HeapObject* obj,
    ObjectVisitor* v) {
    v->VisitPointers(SLOT_ADDR(obj, start_offset), SLOT_ADDR(obj, end_offset));
}


template<int start_offset>
void FlexibleBodyDescriptor<start_offset>::IterateBody(HeapObject* obj,
                                                       int object_size,
                                                       ObjectVisitor* v) {
  v->VisitPointers(SLOT_ADDR(obj, start_offset), SLOT_ADDR(obj, object_size));
}

#undef SLOT_ADDR


#undef CAST_ACCESSOR
#undef INT_ACCESSORS
#undef SMI_ACCESSORS
#undef ACCESSORS
#undef FIELD_ADDR
#undef READ_FIELD
#undef WRITE_FIELD
#undef WRITE_BARRIER
#undef CONDITIONAL_WRITE_BARRIER
#undef READ_MEMADDR_FIELD
#undef WRITE_MEMADDR_FIELD
#undef READ_DOUBLE_FIELD
#undef WRITE_DOUBLE_FIELD
#undef READ_INT_FIELD
#undef WRITE_INT_FIELD
#undef READ_SHORT_FIELD
#undef WRITE_SHORT_FIELD
#undef READ_BYTE_FIELD
#undef WRITE_BYTE_FIELD


} }  // namespace v8::internal

#endif  // V8_OBJECTS_INL_H_<|MERGE_RESOLUTION|>--- conflicted
+++ resolved
@@ -1300,10 +1300,7 @@
 
 FixedArrayBase* JSObject::elements() {
   Object* array = READ_FIELD(this, kElementsOffset);
-<<<<<<< HEAD
-=======
   ASSERT(array->HasValidElements());
->>>>>>> 45790924
   return static_cast<FixedArrayBase*>(array);
 }
 
@@ -1743,15 +1740,7 @@
                 old_length * kDoubleSize);
   } else {
     for (int i = 0; i < old_length; ++i) {
-<<<<<<< HEAD
-      if (from->is_the_hole(i)) {
-        set_the_hole(i);
-      } else {
-        set(i, from->get_scalar(i));
-      }
-=======
       set(i, from->get_scalar(i));
->>>>>>> 45790924
     }
   }
   int offset = kHeaderSize + old_length * kDoubleSize;
