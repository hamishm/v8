--- conflicted
+++ resolved
@@ -185,16 +185,6 @@
       "define_disallowed",            ["Cannot define property:", "%0", ", object is not extensible."],
       "non_extensible_proto",         ["%0", " is not extensible"],
       "handler_non_object",           ["Proxy.", "%0", " called with non-object as handler"],
-<<<<<<< HEAD
-      "trap_function_expected",       ["Proxy.", "%0", " called with non-function for '", "%1", "' trap"],
-      "handler_trap_missing",         ["Proxy handler ", "%0", " has no '", "%1", "' trap"],
-      "handler_trap_must_be_callable", ["Proxy handler ", "%0", " has non-callable '", "%1", "' trap"],
-      "handler_returned_false",       ["Proxy handler ", "%0", " returned false from '", "%1", "' trap"],
-      "handler_returned_undefined",   ["Proxy handler ", "%0", " returned undefined from '", "%1", "' trap"],
-      "proxy_prop_not_configurable",  ["Proxy handler ", "%0", " returned non-configurable descriptor for property '", "%2", "' from '", "%1", "' trap"],
-      "proxy_non_object_prop_names",  ["Trap '", "%1", "' returned non-object ", "%0"],
-      "proxy_repeated_prop_name",     ["Trap '", "%1", "' returned repeated property name '", "%2", "'"],
-=======
       "trap_function_expected",       ["Proxy.", "%0", " called with non-function for ", "%1", " trap"],
       "handler_trap_missing",         ["Proxy handler ", "%0", " has no '", "%1", "' trap"],
       "handler_trap_must_be_callable", ["Proxy handler ", "%0", " has non-callable '", "%1", "' trap"],
@@ -203,7 +193,6 @@
       "proxy_prop_not_configurable",  ["Trap ", "%1", " of proxy handler ", "%0", " returned non-configurable descriptor for property ", "%2"],
       "proxy_non_object_prop_names",  ["Trap ", "%1", " returned non-object ", "%0"],
       "proxy_repeated_prop_name",     ["Trap ", "%1", " returned repeated property name ", "%2"],
->>>>>>> 45790924
       "invalid_weakmap_key",          ["Invalid value used as weak map key"],
       // RangeError
       "invalid_array_length",         ["Invalid array length"],
