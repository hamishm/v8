--- conflicted
+++ resolved
@@ -1031,12 +1031,6 @@
   }
   Object* global_contexts_list() { return global_contexts_list_; }
 
-<<<<<<< HEAD
-  // Number of mark-sweeps.
-  int ms_count() { return ms_count_; }
-
-=======
->>>>>>> 45790924
   // Iterates over all roots in the heap.
   void IterateRoots(ObjectVisitor* v, VisitMode mode);
   // Iterates over all strong roots in the heap.
@@ -1249,28 +1243,16 @@
   }
 
   intptr_t OldGenPromotionLimit(intptr_t old_gen_size) {
-<<<<<<< HEAD
-    const int divisor = FLAG_stress_compaction ? 10 : 3;
-    intptr_t limit =
-        Max(old_gen_size + old_gen_size / divisor, kMinimumPromotionLimit);
-=======
     intptr_t limit =
         Max(old_gen_size + old_gen_size / 3, kMinimumPromotionLimit);
->>>>>>> 45790924
     limit += new_space_.Capacity();
     limit *= old_gen_limit_factor_;
     return limit;
   }
 
   intptr_t OldGenAllocationLimit(intptr_t old_gen_size) {
-<<<<<<< HEAD
-    const int divisor = FLAG_stress_compaction ? 8 : 2;
-    intptr_t limit =
-        Max(old_gen_size + old_gen_size / divisor, kMinimumAllocationLimit);
-=======
     intptr_t limit =
         Max(old_gen_size + old_gen_size / 2, kMinimumAllocationLimit);
->>>>>>> 45790924
     limit += new_space_.Capacity();
     limit *= old_gen_limit_factor_;
     return limit;
@@ -1398,7 +1380,6 @@
 
   IncrementalMarking* incremental_marking() {
     return &incremental_marking_;
-<<<<<<< HEAD
   }
 
   ExternalStringTable* external_string_table() {
@@ -1416,25 +1397,6 @@
     if (global_gc_prologue_callback_ != NULL) global_gc_prologue_callback_();
   }
 
-=======
-  }
-
-  ExternalStringTable* external_string_table() {
-    return &external_string_table_;
-  }
-
-  // Returns the current sweep generation.
-  int sweep_generation() {
-    return sweep_generation_;
-  }
-
-  inline Isolate* isolate();
-
-  inline void CallGlobalGCPrologueCallback() {
-    if (global_gc_prologue_callback_ != NULL) global_gc_prologue_callback_();
-  }
-
->>>>>>> 45790924
   inline void CallGlobalGCEpilogueCallback() {
     if (global_gc_epilogue_callback_ != NULL) global_gc_epilogue_callback_();
   }
@@ -1458,7 +1420,6 @@
   // This can be calculated directly from a pointer to the heap; however, it is
   // more expedient to get at the isolate directly from within Heap methods.
   Isolate* isolate_;
-<<<<<<< HEAD
 
   intptr_t code_range_size_;
   int reserved_semispace_size_;
@@ -1477,26 +1438,6 @@
   int always_allocate_scope_depth_;
   int linear_allocation_scope_depth_;
 
-=======
-
-  intptr_t code_range_size_;
-  int reserved_semispace_size_;
-  int max_semispace_size_;
-  int initial_semispace_size_;
-  intptr_t max_old_generation_size_;
-  intptr_t max_executable_size_;
-
-  // For keeping track of how much data has survived
-  // scavenge since last new space expansion.
-  int survived_since_last_expansion_;
-
-  // For keeping track on when to flush RegExp code.
-  int sweep_generation_;
-
-  int always_allocate_scope_depth_;
-  int linear_allocation_scope_depth_;
-
->>>>>>> 45790924
   // For keeping track of context disposals.
   int contexts_disposed_;
 
@@ -1520,17 +1461,10 @@
 
   // Returns the amount of external memory registered since last global gc.
   int PromotedExternalMemorySize();
-<<<<<<< HEAD
 
   int ms_count_;  // how many mark-sweep collections happened
   unsigned int gc_count_;  // how many gc happened
 
-=======
-
-  int ms_count_;  // how many mark-sweep collections happened
-  unsigned int gc_count_;  // how many gc happened
-
->>>>>>> 45790924
   // Total length of the strings we failed to flatten since the last GC.
   int unflattened_strings_length_;
 
@@ -1684,17 +1618,10 @@
   void InitializeJSObjectFromMap(JSObject* obj,
                                  FixedArray* properties,
                                  Map* map);
-<<<<<<< HEAD
 
   bool CreateInitialMaps();
   bool CreateInitialObjects();
 
-=======
-
-  bool CreateInitialMaps();
-  bool CreateInitialObjects();
-
->>>>>>> 45790924
   // These five Create*EntryStub functions are here and forced to not be inlined
   // because of a gcc-4.4 bug that assigns wrong vtable entries.
   NO_INLINE(void CreateJSEntryStub());
@@ -1776,7 +1703,6 @@
     previous_survival_rate_trend_ = survival_rate_trend_;
     survival_rate_trend_ = survival_rate_trend;
   }
-<<<<<<< HEAD
 
   SurvivalRateTrend survival_rate_trend() {
     if (survival_rate_trend_ == STABLE) {
@@ -1800,31 +1726,6 @@
     }
   }
 
-=======
-
-  SurvivalRateTrend survival_rate_trend() {
-    if (survival_rate_trend_ == STABLE) {
-      return STABLE;
-    } else if (previous_survival_rate_trend_ == STABLE) {
-      return survival_rate_trend_;
-    } else if (survival_rate_trend_ != previous_survival_rate_trend_) {
-      return FLUCTUATING;
-    } else {
-      return survival_rate_trend_;
-    }
-  }
-
-  bool IsStableOrIncreasingSurvivalTrend() {
-    switch (survival_rate_trend()) {
-      case STABLE:
-      case INCREASING:
-        return true;
-      default:
-        return false;
-    }
-  }
-
->>>>>>> 45790924
   bool IsIncreasingSurvivalTrend() {
     return survival_rate_trend() == INCREASING;
   }
