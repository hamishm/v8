// Copyright 2011 the V8 project authors. All rights reserved.
// Redistribution and use in source and binary forms, with or without
// modification, are permitted provided that the following conditions are
// met:
//
//     * Redistributions of source code must retain the above copyright
//       notice, this list of conditions and the following disclaimer.
//     * Redistributions in binary form must reproduce the above
//       copyright notice, this list of conditions and the following
//       disclaimer in the documentation and/or other materials provided
//       with the distribution.
//     * Neither the name of Google Inc. nor the names of its
//       contributors may be used to endorse or promote products derived
//       from this software without specific prior written permission.
//
// THIS SOFTWARE IS PROVIDED BY THE COPYRIGHT HOLDERS AND CONTRIBUTORS
// "AS IS" AND ANY EXPRESS OR IMPLIED WARRANTIES, INCLUDING, BUT NOT
// LIMITED TO, THE IMPLIED WARRANTIES OF MERCHANTABILITY AND FITNESS FOR
// A PARTICULAR PURPOSE ARE DISCLAIMED. IN NO EVENT SHALL THE COPYRIGHT
// OWNER OR CONTRIBUTORS BE LIABLE FOR ANY DIRECT, INDIRECT, INCIDENTAL,
// SPECIAL, EXEMPLARY, OR CONSEQUENTIAL DAMAGES (INCLUDING, BUT NOT
// LIMITED TO, PROCUREMENT OF SUBSTITUTE GOODS OR SERVICES; LOSS OF USE,
// DATA, OR PROFITS; OR BUSINESS INTERRUPTION) HOWEVER CAUSED AND ON ANY
// THEORY OF LIABILITY, WHETHER IN CONTRACT, STRICT LIABILITY, OR TORT
// (INCLUDING NEGLIGENCE OR OTHERWISE) ARISING IN ANY WAY OUT OF THE USE
// OF THIS SOFTWARE, EVEN IF ADVISED OF THE POSSIBILITY OF SUCH DAMAGE.

#ifndef V8_AST_H_
#define V8_AST_H_

#include "allocation.h"
#include "execution.h"
#include "factory.h"
#include "jsregexp.h"
#include "runtime.h"
#include "small-pointer-list.h"
#include "token.h"
#include "variables.h"

namespace v8 {
namespace internal {

// The abstract syntax tree is an intermediate, light-weight
// representation of the parsed JavaScript code suitable for
// compilation to native code.

// Nodes are allocated in a separate zone, which allows faster
// allocation and constant-time deallocation of the entire syntax
// tree.


// ----------------------------------------------------------------------------
// Nodes of the abstract syntax tree. Only concrete classes are
// enumerated here.

#define STATEMENT_NODE_LIST(V)                  \
  V(Block)                                      \
  V(ExpressionStatement)                        \
  V(EmptyStatement)                             \
  V(IfStatement)                                \
  V(ContinueStatement)                          \
  V(BreakStatement)                             \
  V(ReturnStatement)                            \
  V(WithStatement)                              \
  V(SwitchStatement)                            \
  V(DoWhileStatement)                           \
  V(WhileStatement)                             \
  V(ForStatement)                               \
  V(ForInStatement)                             \
  V(TryCatchStatement)                          \
  V(TryFinallyStatement)                        \
  V(DebuggerStatement)

#define EXPRESSION_NODE_LIST(V)                 \
  V(FunctionLiteral)                            \
  V(SharedFunctionInfoLiteral)                  \
  V(Conditional)                                \
  V(VariableProxy)                              \
  V(Literal)                                    \
  V(RegExpLiteral)                              \
  V(ObjectLiteral)                              \
  V(ArrayLiteral)                               \
  V(Assignment)                                 \
  V(Throw)                                      \
  V(Property)                                   \
  V(Call)                                       \
  V(CallNew)                                    \
  V(CallRuntime)                                \
  V(UnaryOperation)                             \
  V(CountOperation)                             \
  V(BinaryOperation)                            \
  V(CompareOperation)                           \
  V(ThisFunction)

#define AST_NODE_LIST(V)                        \
  V(Declaration)                                \
  STATEMENT_NODE_LIST(V)                        \
  EXPRESSION_NODE_LIST(V)

// Forward declarations
class BitVector;
class DefinitionInfo;
class MaterializedLiteral;
class TargetCollector;
class TypeFeedbackOracle;

#define DEF_FORWARD_DECLARATION(type) class type;
AST_NODE_LIST(DEF_FORWARD_DECLARATION)
#undef DEF_FORWARD_DECLARATION


// Typedef only introduced to avoid unreadable code.
// Please do appreciate the required space in "> >".
typedef ZoneList<Handle<String> > ZoneStringList;
typedef ZoneList<Handle<Object> > ZoneObjectList;


#define DECLARE_NODE_TYPE(type)                                         \
  virtual void Accept(AstVisitor* v);                                   \
  virtual AstNode::Type node_type() const { return AstNode::k##type; }  \
  virtual type* As##type() { return this; }


class AstNode: public ZoneObject {
 public:
#define DECLARE_TYPE_ENUM(type) k##type,
  enum Type {
    AST_NODE_LIST(DECLARE_TYPE_ENUM)
    kInvalid = -1
  };
#undef DECLARE_TYPE_ENUM

  static const int kNoNumber = -1;
  static const int kFunctionEntryId = 2;  // Using 0 could disguise errors.
  // This AST id identifies the point after the declarations have been
  // visited. We need it to capture the environment effects of declarations
  // that emit code (function declarations).
  static const int kDeclarationsId = 3;

  // Override ZoneObject's new to count allocated AST nodes.
  void* operator new(size_t size, Zone* zone) {
    Isolate* isolate = zone->isolate();
    isolate->set_ast_node_count(isolate->ast_node_count() + 1);
    return zone->New(static_cast<int>(size));
  }

  AstNode() {}

  virtual ~AstNode() { }

  virtual void Accept(AstVisitor* v) = 0;
  virtual Type node_type() const { return kInvalid; }

  // Type testing & conversion functions overridden by concrete subclasses.
#define DECLARE_NODE_FUNCTIONS(type)                  \
  virtual type* As##type() { return NULL; }
  AST_NODE_LIST(DECLARE_NODE_FUNCTIONS)
#undef DECLARE_NODE_FUNCTIONS

  virtual Statement* AsStatement() { return NULL; }
  virtual Expression* AsExpression() { return NULL; }
  virtual TargetCollector* AsTargetCollector() { return NULL; }
  virtual BreakableStatement* AsBreakableStatement() { return NULL; }
  virtual IterationStatement* AsIterationStatement() { return NULL; }
  virtual MaterializedLiteral* AsMaterializedLiteral() { return NULL; }

  // True if the node is simple enough for us to inline calls containing it.
  virtual bool IsInlineable() const = 0;

  static int Count() { return Isolate::Current()->ast_node_count(); }
  static void ResetIds() { Isolate::Current()->set_ast_node_id(0); }

 protected:
  static unsigned GetNextId(Isolate* isolate) {
    return ReserveIdRange(isolate, 1);
  }

  static unsigned ReserveIdRange(Isolate* isolate, int n) {
    unsigned tmp = isolate->ast_node_id();
    isolate->set_ast_node_id(tmp + n);
    return tmp;
  }

 private:
  // Hidden to prevent accidental usage. It would have to load the
  // current zone from the TLS.
  void* operator new(size_t size);

  friend class CaseClause;  // Generates AST IDs.
};


class Statement: public AstNode {
 public:
  Statement() : statement_pos_(RelocInfo::kNoPosition) {}

  virtual Statement* AsStatement()  { return this; }

  virtual Assignment* StatementAsSimpleAssignment() { return NULL; }
  virtual CountOperation* StatementAsCountOperation() { return NULL; }

  bool IsEmpty() { return AsEmptyStatement() != NULL; }

  void set_statement_pos(int statement_pos) { statement_pos_ = statement_pos; }
  int statement_pos() const { return statement_pos_; }

 private:
  int statement_pos_;
};


class SmallMapList {
 public:
  SmallMapList() {}
  explicit SmallMapList(int capacity) : list_(capacity) {}

  void Reserve(int capacity) { list_.Reserve(capacity); }
  void Clear() { list_.Clear(); }

  bool is_empty() const { return list_.is_empty(); }
  int length() const { return list_.length(); }

  void Add(Handle<Map> handle) {
    list_.Add(handle.location());
  }

  Handle<Map> at(int i) const {
    return Handle<Map>(list_.at(i));
  }

  Handle<Map> first() const { return at(0); }
  Handle<Map> last() const { return at(length() - 1); }

 private:
  // The list stores pointers to Map*, that is Map**, so it's GC safe.
  SmallPointerList<Map*> list_;

  DISALLOW_COPY_AND_ASSIGN(SmallMapList);
};


class Expression: public AstNode {
 public:
  enum Context {
    // Not assigned a context yet, or else will not be visited during
    // code generation.
    kUninitialized,
    // Evaluated for its side effects.
    kEffect,
    // Evaluated for its value (and side effects).
    kValue,
    // Evaluated for control flow (and side effects).
    kTest
  };

  explicit Expression(Isolate* isolate)
      : id_(GetNextId(isolate)),
        test_id_(GetNextId(isolate)) {}

  virtual int position() const {
    UNREACHABLE();
    return 0;
  }

  virtual Expression* AsExpression()  { return this; }

  virtual bool IsTrivial() { return false; }
  virtual bool IsValidLeftHandSide() { return false; }

  // Helpers for ToBoolean conversion.
  virtual bool ToBooleanIsTrue() { return false; }
  virtual bool ToBooleanIsFalse() { return false; }

  // Symbols that cannot be parsed as array indices are considered property
  // names.  We do not treat symbols that can be array indexes as property
  // names because [] for string objects is handled only by keyed ICs.
  virtual bool IsPropertyName() { return false; }

  // Mark the expression as being compiled as an expression
  // statement. This is used to transform postfix increments to
  // (faster) prefix increments.
  virtual void MarkAsStatement() { /* do nothing */ }

  // True iff the result can be safely overwritten (to avoid allocation).
  // False for operations that can return one of their operands.
  virtual bool ResultOverwriteAllowed() { return false; }

  // True iff the expression is a literal represented as a smi.
  virtual bool IsSmiLiteral() { return false; }

  // True iff the expression is a string literal.
  virtual bool IsStringLiteral() { return false; }

  // True iff the expression is the null literal.
  virtual bool IsNullLiteral() { return false; }

  // Type feedback information for assignments and properties.
  virtual bool IsMonomorphic() {
    UNREACHABLE();
    return false;
  }
  virtual bool IsArrayLength() {
    UNREACHABLE();
    return false;
  }
  virtual SmallMapList* GetReceiverTypes() {
    UNREACHABLE();
    return NULL;
  }
  Handle<Map> GetMonomorphicReceiverType() {
    ASSERT(IsMonomorphic());
    SmallMapList* types = GetReceiverTypes();
    ASSERT(types != NULL && types->length() == 1);
    return types->at(0);
  }

  unsigned id() const { return id_; }
  unsigned test_id() const { return test_id_; }

 private:
  unsigned id_;
  unsigned test_id_;
};


class BreakableStatement: public Statement {
 public:
  enum Type {
    TARGET_FOR_ANONYMOUS,
    TARGET_FOR_NAMED_ONLY
  };

  // The labels associated with this statement. May be NULL;
  // if it is != NULL, guaranteed to contain at least one entry.
  ZoneStringList* labels() const { return labels_; }

  // Type testing & conversion.
  virtual BreakableStatement* AsBreakableStatement() { return this; }

  // Code generation
  Label* break_target() { return &break_target_; }

  // Testers.
  bool is_target_for_anonymous() const { return type_ == TARGET_FOR_ANONYMOUS; }

  // Bailout support.
  int EntryId() const { return entry_id_; }
  int ExitId() const { return exit_id_; }

 protected:
  BreakableStatement(Isolate* isolate, ZoneStringList* labels, Type type);

 private:
  ZoneStringList* labels_;
  Type type_;
  Label break_target_;
  int entry_id_;
  int exit_id_;
};


class Block: public BreakableStatement {
 public:
  inline Block(Isolate* isolate,
               ZoneStringList* labels,
               int capacity,
               bool is_initializer_block);

  DECLARE_NODE_TYPE(Block)

  virtual Assignment* StatementAsSimpleAssignment() {
    if (statements_.length() != 1) return NULL;
    return statements_[0]->StatementAsSimpleAssignment();
  }

  virtual CountOperation* StatementAsCountOperation() {
    if (statements_.length() != 1) return NULL;
    return statements_[0]->StatementAsCountOperation();
  }

  virtual bool IsInlineable() const;

  void AddStatement(Statement* statement) { statements_.Add(statement); }

  ZoneList<Statement*>* statements() { return &statements_; }
  bool is_initializer_block() const { return is_initializer_block_; }

  Scope* block_scope() const { return block_scope_; }
  void set_block_scope(Scope* block_scope) { block_scope_ = block_scope; }

 private:
  ZoneList<Statement*> statements_;
  bool is_initializer_block_;
  Scope* block_scope_;
};


class Declaration: public AstNode {
 public:
  Declaration(VariableProxy* proxy,
<<<<<<< HEAD
              VariableMode mode,
=======
              Variable::Mode mode,
>>>>>>> 45790924
              FunctionLiteral* fun,
              Scope* scope)
      : proxy_(proxy),
        mode_(mode),
        fun_(fun),
        scope_(scope) {
<<<<<<< HEAD
    ASSERT(mode == VAR || mode == CONST || mode == LET);
    // At the moment there are no "const functions"'s in JavaScript...
    ASSERT(fun == NULL || mode == VAR || mode == LET);
=======
    ASSERT(mode == Variable::VAR ||
           mode == Variable::CONST ||
           mode == Variable::LET);
    // At the moment there are no "const functions"'s in JavaScript...
    ASSERT(fun == NULL || mode == Variable::VAR || mode == Variable::LET);
>>>>>>> 45790924
  }

  DECLARE_NODE_TYPE(Declaration)

  VariableProxy* proxy() const { return proxy_; }
<<<<<<< HEAD
  VariableMode mode() const { return mode_; }
=======
  Variable::Mode mode() const { return mode_; }
>>>>>>> 45790924
  FunctionLiteral* fun() const { return fun_; }  // may be NULL
  virtual bool IsInlineable() const;
  Scope* scope() const { return scope_; }

 private:
  VariableProxy* proxy_;
  VariableMode mode_;
  FunctionLiteral* fun_;

  // Nested scope from which the declaration originated.
  Scope* scope_;
};


class IterationStatement: public BreakableStatement {
 public:
  // Type testing & conversion.
  virtual IterationStatement* AsIterationStatement() { return this; }

  Statement* body() const { return body_; }

  // Bailout support.
  int OsrEntryId() const { return osr_entry_id_; }
  virtual int ContinueId() const = 0;
  virtual int StackCheckId() const = 0;

  // Code generation
  Label* continue_target()  { return &continue_target_; }

 protected:
  inline IterationStatement(Isolate* isolate, ZoneStringList* labels);

  void Initialize(Statement* body) {
    body_ = body;
  }

 private:
  Statement* body_;
  Label continue_target_;
  int osr_entry_id_;
};


class DoWhileStatement: public IterationStatement {
 public:
  inline DoWhileStatement(Isolate* isolate, ZoneStringList* labels);

  DECLARE_NODE_TYPE(DoWhileStatement)

  void Initialize(Expression* cond, Statement* body) {
    IterationStatement::Initialize(body);
    cond_ = cond;
  }

  Expression* cond() const { return cond_; }

  // Position where condition expression starts. We need it to make
  // the loop's condition a breakable location.
  int condition_position() { return condition_position_; }
  void set_condition_position(int pos) { condition_position_ = pos; }

  // Bailout support.
  virtual int ContinueId() const { return continue_id_; }
  virtual int StackCheckId() const { return back_edge_id_; }
  int BackEdgeId() const { return back_edge_id_; }

  virtual bool IsInlineable() const;

 private:
  Expression* cond_;
  int condition_position_;
  int continue_id_;
  int back_edge_id_;
};


class WhileStatement: public IterationStatement {
 public:
  inline WhileStatement(Isolate* isolate, ZoneStringList* labels);

  DECLARE_NODE_TYPE(WhileStatement)

  void Initialize(Expression* cond, Statement* body) {
    IterationStatement::Initialize(body);
    cond_ = cond;
  }

  Expression* cond() const { return cond_; }
  bool may_have_function_literal() const {
    return may_have_function_literal_;
  }
  void set_may_have_function_literal(bool value) {
    may_have_function_literal_ = value;
  }
  virtual bool IsInlineable() const;

  // Bailout support.
  virtual int ContinueId() const { return EntryId(); }
  virtual int StackCheckId() const { return body_id_; }
  int BodyId() const { return body_id_; }

 private:
  Expression* cond_;
  // True if there is a function literal subexpression in the condition.
  bool may_have_function_literal_;
  int body_id_;
};


class ForStatement: public IterationStatement {
 public:
  inline ForStatement(Isolate* isolate, ZoneStringList* labels);

  DECLARE_NODE_TYPE(ForStatement)

  void Initialize(Statement* init,
                  Expression* cond,
                  Statement* next,
                  Statement* body) {
    IterationStatement::Initialize(body);
    init_ = init;
    cond_ = cond;
    next_ = next;
  }

  Statement* init() const { return init_; }
  Expression* cond() const { return cond_; }
  Statement* next() const { return next_; }

  bool may_have_function_literal() const {
    return may_have_function_literal_;
  }
  void set_may_have_function_literal(bool value) {
    may_have_function_literal_ = value;
  }

  // Bailout support.
  virtual int ContinueId() const { return continue_id_; }
  virtual int StackCheckId() const { return body_id_; }
  int BodyId() const { return body_id_; }

  bool is_fast_smi_loop() { return loop_variable_ != NULL; }
  Variable* loop_variable() { return loop_variable_; }
  void set_loop_variable(Variable* var) { loop_variable_ = var; }
  virtual bool IsInlineable() const;

 private:
  Statement* init_;
  Expression* cond_;
  Statement* next_;
  // True if there is a function literal subexpression in the condition.
  bool may_have_function_literal_;
  Variable* loop_variable_;
  int continue_id_;
  int body_id_;
};


class ForInStatement: public IterationStatement {
 public:
  inline ForInStatement(Isolate* isolate, ZoneStringList* labels);

  DECLARE_NODE_TYPE(ForInStatement)

  void Initialize(Expression* each, Expression* enumerable, Statement* body) {
    IterationStatement::Initialize(body);
    each_ = each;
    enumerable_ = enumerable;
  }

  Expression* each() const { return each_; }
  Expression* enumerable() const { return enumerable_; }
  virtual bool IsInlineable() const;

  // Bailout support.
  int AssignmentId() const { return assignment_id_; }
  virtual int ContinueId() const { return EntryId(); }
  virtual int StackCheckId() const { return EntryId(); }

 private:
  Expression* each_;
  Expression* enumerable_;
  int assignment_id_;
};


class ExpressionStatement: public Statement {
 public:
  explicit ExpressionStatement(Expression* expression)
      : expression_(expression) { }

  DECLARE_NODE_TYPE(ExpressionStatement)

  virtual bool IsInlineable() const;

  virtual Assignment* StatementAsSimpleAssignment();
  virtual CountOperation* StatementAsCountOperation();

  void set_expression(Expression* e) { expression_ = e; }
  Expression* expression() const { return expression_; }

 private:
  Expression* expression_;
};


class ContinueStatement: public Statement {
 public:
  explicit ContinueStatement(IterationStatement* target)
      : target_(target) { }

  DECLARE_NODE_TYPE(ContinueStatement)

  IterationStatement* target() const { return target_; }
  virtual bool IsInlineable() const;

 private:
  IterationStatement* target_;
};


class BreakStatement: public Statement {
 public:
  explicit BreakStatement(BreakableStatement* target)
      : target_(target) { }

  DECLARE_NODE_TYPE(BreakStatement)

  BreakableStatement* target() const { return target_; }
  virtual bool IsInlineable() const;

 private:
  BreakableStatement* target_;
};


class ReturnStatement: public Statement {
 public:
  explicit ReturnStatement(Expression* expression)
      : expression_(expression) { }

  DECLARE_NODE_TYPE(ReturnStatement)

  Expression* expression() const { return expression_; }
  virtual bool IsInlineable() const;

 private:
  Expression* expression_;
};


class WithStatement: public Statement {
 public:
  WithStatement(Expression* expression, Statement* statement)
      : expression_(expression), statement_(statement) { }

  DECLARE_NODE_TYPE(WithStatement)

  Expression* expression() const { return expression_; }
  Statement* statement() const { return statement_; }

  virtual bool IsInlineable() const;

 private:
  Expression* expression_;
  Statement* statement_;
};


class CaseClause: public ZoneObject {
 public:
  CaseClause(Isolate* isolate,
             Expression* label,
             ZoneList<Statement*>* statements,
             int pos);

  bool is_default() const { return label_ == NULL; }
  Expression* label() const {
    CHECK(!is_default());
    return label_;
  }
  Label* body_target() { return &body_target_; }
  ZoneList<Statement*>* statements() const { return statements_; }

  int position() const { return position_; }
  void set_position(int pos) { position_ = pos; }

  int EntryId() { return entry_id_; }
  int CompareId() { return compare_id_; }

  // Type feedback information.
  void RecordTypeFeedback(TypeFeedbackOracle* oracle);
  bool IsSmiCompare() { return compare_type_ == SMI_ONLY; }
  bool IsObjectCompare() { return compare_type_ == OBJECT_ONLY; }

 private:
  Expression* label_;
  Label body_target_;
  ZoneList<Statement*>* statements_;
  int position_;
  enum CompareTypeFeedback { NONE, SMI_ONLY, OBJECT_ONLY };
  CompareTypeFeedback compare_type_;
  int compare_id_;
  int entry_id_;
};


class SwitchStatement: public BreakableStatement {
 public:
  inline SwitchStatement(Isolate* isolate, ZoneStringList* labels);

  DECLARE_NODE_TYPE(SwitchStatement)

  void Initialize(Expression* tag, ZoneList<CaseClause*>* cases) {
    tag_ = tag;
    cases_ = cases;
  }

  Expression* tag() const { return tag_; }
  ZoneList<CaseClause*>* cases() const { return cases_; }
  virtual bool IsInlineable() const;

 private:
  Expression* tag_;
  ZoneList<CaseClause*>* cases_;
};


// If-statements always have non-null references to their then- and
// else-parts. When parsing if-statements with no explicit else-part,
// the parser implicitly creates an empty statement. Use the
// HasThenStatement() and HasElseStatement() functions to check if a
// given if-statement has a then- or an else-part containing code.
class IfStatement: public Statement {
 public:
  IfStatement(Isolate* isolate,
              Expression* condition,
              Statement* then_statement,
              Statement* else_statement)
      : condition_(condition),
        then_statement_(then_statement),
        else_statement_(else_statement),
        if_id_(GetNextId(isolate)),
        then_id_(GetNextId(isolate)),
        else_id_(GetNextId(isolate)) {
  }

  DECLARE_NODE_TYPE(IfStatement)

  virtual bool IsInlineable() const;

  bool HasThenStatement() const { return !then_statement()->IsEmpty(); }
  bool HasElseStatement() const { return !else_statement()->IsEmpty(); }

  Expression* condition() const { return condition_; }
  Statement* then_statement() const { return then_statement_; }
  Statement* else_statement() const { return else_statement_; }

  int IfId() const { return if_id_; }
  int ThenId() const { return then_id_; }
  int ElseId() const { return else_id_; }

 private:
  Expression* condition_;
  Statement* then_statement_;
  Statement* else_statement_;
  int if_id_;
  int then_id_;
  int else_id_;
};


// NOTE: TargetCollectors are represented as nodes to fit in the target
// stack in the compiler; this should probably be reworked.
class TargetCollector: public AstNode {
 public:
  TargetCollector(): targets_(0) { }

  // Adds a jump target to the collector. The collector stores a pointer not
  // a copy of the target to make binding work, so make sure not to pass in
  // references to something on the stack.
  void AddTarget(Label* target);

  // Virtual behaviour. TargetCollectors are never part of the AST.
  virtual void Accept(AstVisitor* v) { UNREACHABLE(); }
  virtual TargetCollector* AsTargetCollector() { return this; }

  ZoneList<Label*>* targets() { return &targets_; }
  virtual bool IsInlineable() const;

 private:
  ZoneList<Label*> targets_;
};


class TryStatement: public Statement {
 public:
  explicit TryStatement(Block* try_block)
      : try_block_(try_block), escaping_targets_(NULL) { }

  void set_escaping_targets(ZoneList<Label*>* targets) {
    escaping_targets_ = targets;
  }

  Block* try_block() const { return try_block_; }
  ZoneList<Label*>* escaping_targets() const { return escaping_targets_; }
  virtual bool IsInlineable() const;

 private:
  Block* try_block_;
  ZoneList<Label*>* escaping_targets_;
};


class TryCatchStatement: public TryStatement {
 public:
  TryCatchStatement(Block* try_block,
                    Scope* scope,
                    Variable* variable,
                    Block* catch_block)
      : TryStatement(try_block),
        scope_(scope),
        variable_(variable),
        catch_block_(catch_block) {
  }

  DECLARE_NODE_TYPE(TryCatchStatement)

  Scope* scope() { return scope_; }
  Variable* variable() { return variable_; }
  Block* catch_block() const { return catch_block_; }
  virtual bool IsInlineable() const;

 private:
  Scope* scope_;
  Variable* variable_;
  Block* catch_block_;
};


class TryFinallyStatement: public TryStatement {
 public:
  TryFinallyStatement(Block* try_block, Block* finally_block)
      : TryStatement(try_block),
        finally_block_(finally_block) { }

  DECLARE_NODE_TYPE(TryFinallyStatement)

  Block* finally_block() const { return finally_block_; }
  virtual bool IsInlineable() const;

 private:
  Block* finally_block_;
};


class DebuggerStatement: public Statement {
 public:
  DECLARE_NODE_TYPE(DebuggerStatement)
  virtual bool IsInlineable() const;
};


class EmptyStatement: public Statement {
 public:
  DECLARE_NODE_TYPE(EmptyStatement)

  virtual bool IsInlineable() const;
};


class Literal: public Expression {
 public:
  Literal(Isolate* isolate, Handle<Object> handle)
      : Expression(isolate), handle_(handle) { }

  DECLARE_NODE_TYPE(Literal)

  virtual bool IsTrivial() { return true; }
  virtual bool IsSmiLiteral() { return handle_->IsSmi(); }
  virtual bool IsStringLiteral() { return handle_->IsString(); }
  virtual bool IsNullLiteral() { return handle_->IsNull(); }

  // Check if this literal is identical to the other literal.
  bool IsIdenticalTo(const Literal* other) const {
    return handle_.is_identical_to(other->handle_);
  }

  virtual bool IsPropertyName() {
    if (handle_->IsSymbol()) {
      uint32_t ignored;
      return !String::cast(*handle_)->AsArrayIndex(&ignored);
    }
    return false;
  }

  Handle<String> AsPropertyName() {
    ASSERT(IsPropertyName());
    return Handle<String>::cast(handle_);
  }

  virtual bool ToBooleanIsTrue() { return handle_->ToBoolean()->IsTrue(); }
  virtual bool ToBooleanIsFalse() { return handle_->ToBoolean()->IsFalse(); }

  // Identity testers.
  bool IsNull() const {
    ASSERT(!handle_.is_null());
    return handle_->IsNull();
  }
  bool IsTrue() const {
    ASSERT(!handle_.is_null());
    return handle_->IsTrue();
  }
  bool IsFalse() const {
    ASSERT(!handle_.is_null());
    return handle_->IsFalse();
  }

  Handle<Object> handle() const { return handle_; }
  virtual bool IsInlineable() const;

 private:
  Handle<Object> handle_;
};


// Base class for literals that needs space in the corresponding JSFunction.
class MaterializedLiteral: public Expression {
 public:
  MaterializedLiteral(Isolate* isolate,
                      int literal_index,
                      bool is_simple,
                      int depth)
      : Expression(isolate),
        literal_index_(literal_index),
        is_simple_(is_simple),
        depth_(depth) {}

  virtual MaterializedLiteral* AsMaterializedLiteral() { return this; }

  int literal_index() { return literal_index_; }

  // A materialized literal is simple if the values consist of only
  // constants and simple object and array literals.
  bool is_simple() const { return is_simple_; }

  int depth() const { return depth_; }
  virtual bool IsInlineable() const;

 private:
  int literal_index_;
  bool is_simple_;
  int depth_;
};


// An object literal has a boilerplate object that is used
// for minimizing the work when constructing it at runtime.
class ObjectLiteral: public MaterializedLiteral {
 public:
  // Property is used for passing information
  // about an object literal's properties from the parser
  // to the code generator.
  class Property: public ZoneObject {
   public:
    enum Kind {
      CONSTANT,              // Property with constant value (compile time).
      COMPUTED,              // Property with computed value (execution time).
      MATERIALIZED_LITERAL,  // Property value is a materialized literal.
      GETTER, SETTER,        // Property is an accessor function.
      PROTOTYPE              // Property is __proto__.
    };

    Property(Literal* key, Expression* value);
    Property(bool is_getter, FunctionLiteral* value);

    Literal* key() { return key_; }
    Expression* value() { return value_; }
    Kind kind() { return kind_; }

    bool IsCompileTimeValue();

    void set_emit_store(bool emit_store);
    bool emit_store();

   private:
    Literal* key_;
    Expression* value_;
    Kind kind_;
    bool emit_store_;
  };

  ObjectLiteral(Isolate* isolate,
                Handle<FixedArray> constant_properties,
                ZoneList<Property*>* properties,
                int literal_index,
                bool is_simple,
                bool fast_elements,
                int depth,
                bool has_function)
      : MaterializedLiteral(isolate, literal_index, is_simple, depth),
        constant_properties_(constant_properties),
        properties_(properties),
        fast_elements_(fast_elements),
        has_function_(has_function) {}

  DECLARE_NODE_TYPE(ObjectLiteral)

  Handle<FixedArray> constant_properties() const {
    return constant_properties_;
  }
  ZoneList<Property*>* properties() const { return properties_; }

  bool fast_elements() const { return fast_elements_; }

  bool has_function() { return has_function_; }

  // Mark all computed expressions that are bound to a key that
  // is shadowed by a later occurrence of the same key. For the
  // marked expressions, no store code is emitted.
  void CalculateEmitStore();

  enum Flags {
    kNoFlags = 0,
    kFastElements = 1,
    kHasFunction = 1 << 1
  };

 private:
  Handle<FixedArray> constant_properties_;
  ZoneList<Property*>* properties_;
  bool fast_elements_;
  bool has_function_;
};


// Node for capturing a regexp literal.
class RegExpLiteral: public MaterializedLiteral {
 public:
  RegExpLiteral(Isolate* isolate,
                Handle<String> pattern,
                Handle<String> flags,
                int literal_index)
      : MaterializedLiteral(isolate, literal_index, false, 1),
        pattern_(pattern),
        flags_(flags) {}

  DECLARE_NODE_TYPE(RegExpLiteral)

  Handle<String> pattern() const { return pattern_; }
  Handle<String> flags() const { return flags_; }

 private:
  Handle<String> pattern_;
  Handle<String> flags_;
};

// An array literal has a literals object that is used
// for minimizing the work when constructing it at runtime.
class ArrayLiteral: public MaterializedLiteral {
 public:
  ArrayLiteral(Isolate* isolate,
               Handle<FixedArray> constant_elements,
               ZoneList<Expression*>* values,
               int literal_index,
               bool is_simple,
               int depth)
      : MaterializedLiteral(isolate, literal_index, is_simple, depth),
        constant_elements_(constant_elements),
        values_(values),
        first_element_id_(ReserveIdRange(isolate, values->length())) {}

  DECLARE_NODE_TYPE(ArrayLiteral)

  Handle<FixedArray> constant_elements() const { return constant_elements_; }
  ZoneList<Expression*>* values() const { return values_; }

  // Return an AST id for an element that is used in simulate instructions.
  int GetIdForElement(int i) { return first_element_id_ + i; }

 private:
  Handle<FixedArray> constant_elements_;
  ZoneList<Expression*>* values_;
  int first_element_id_;
};


class VariableProxy: public Expression {
 public:
  VariableProxy(Isolate* isolate, Variable* var);

  DECLARE_NODE_TYPE(VariableProxy)

  virtual bool IsValidLeftHandSide() {
    return var_ == NULL ? true : var_->IsValidLeftHandSide();
  }

  virtual bool IsTrivial() {
    // Reading from a mutable variable is a side effect, but the
    // variable for 'this' is immutable.
    return is_this_ || is_trivial_;
  }

  virtual bool IsInlineable() const;

  bool IsVariable(Handle<String> n) {
    return !is_this() && name().is_identical_to(n);
  }

  bool IsArguments() { return var_ != NULL && var_->is_arguments(); }

  Handle<String> name() const { return name_; }
  Variable* var() const { return var_; }
  bool is_this() const { return is_this_; }
  bool inside_with() const { return inside_with_; }
  int position() const { return position_; }

  void MarkAsTrivial() { is_trivial_ = true; }

  // Bind this proxy to the variable var.
  void BindTo(Variable* var);

 protected:
  Handle<String> name_;
  Variable* var_;  // resolved variable, or NULL
  bool is_this_;
  bool inside_with_;
  bool is_trivial_;
  int position_;

  VariableProxy(Isolate* isolate,
                Handle<String> name,
                bool is_this,
                bool inside_with,
                int position = RelocInfo::kNoPosition);

  friend class Scope;
};


class Property: public Expression {
 public:
  Property(Isolate* isolate,
           Expression* obj,
           Expression* key,
           int pos)
      : Expression(isolate),
        obj_(obj),
        key_(key),
        pos_(pos),
        is_monomorphic_(false),
        is_array_length_(false),
        is_string_length_(false),
        is_string_access_(false),
        is_function_prototype_(false) { }

  DECLARE_NODE_TYPE(Property)

  virtual bool IsValidLeftHandSide() { return true; }
  virtual bool IsInlineable() const;

  Expression* obj() const { return obj_; }
  Expression* key() const { return key_; }
  virtual int position() const { return pos_; }

  bool IsStringLength() const { return is_string_length_; }
  bool IsStringAccess() const { return is_string_access_; }
  bool IsFunctionPrototype() const { return is_function_prototype_; }

  // Type feedback information.
  void RecordTypeFeedback(TypeFeedbackOracle* oracle);
  virtual bool IsMonomorphic() { return is_monomorphic_; }
  virtual SmallMapList* GetReceiverTypes() { return &receiver_types_; }
  virtual bool IsArrayLength() { return is_array_length_; }

 private:
  Expression* obj_;
  Expression* key_;
  int pos_;

  SmallMapList receiver_types_;
  bool is_monomorphic_ : 1;
  bool is_array_length_ : 1;
  bool is_string_length_ : 1;
  bool is_string_access_ : 1;
  bool is_function_prototype_ : 1;
};


class Call: public Expression {
 public:
  Call(Isolate* isolate,
       Expression* expression,
       ZoneList<Expression*>* arguments,
       int pos)
      : Expression(isolate),
        expression_(expression),
        arguments_(arguments),
        pos_(pos),
        is_monomorphic_(false),
        check_type_(RECEIVER_MAP_CHECK),
        return_id_(GetNextId(isolate)) {
  }

  DECLARE_NODE_TYPE(Call)

  virtual bool IsInlineable() const;

  Expression* expression() const { return expression_; }
  ZoneList<Expression*>* arguments() const { return arguments_; }
  virtual int position() const { return pos_; }

  void RecordTypeFeedback(TypeFeedbackOracle* oracle,
                          CallKind call_kind);
  virtual SmallMapList* GetReceiverTypes() { return &receiver_types_; }
  virtual bool IsMonomorphic() { return is_monomorphic_; }
  CheckType check_type() const { return check_type_; }
  Handle<JSFunction> target() { return target_; }
  Handle<JSObject> holder() { return holder_; }
  Handle<JSGlobalPropertyCell> cell() { return cell_; }

  bool ComputeTarget(Handle<Map> type, Handle<String> name);
  bool ComputeGlobalTarget(Handle<GlobalObject> global, LookupResult* lookup);

  // Bailout support.
  int ReturnId() const { return return_id_; }

#ifdef DEBUG
  // Used to assert that the FullCodeGenerator records the return site.
  bool return_is_recorded_;
#endif

 private:
  Expression* expression_;
  ZoneList<Expression*>* arguments_;
  int pos_;

  bool is_monomorphic_;
  CheckType check_type_;
  SmallMapList receiver_types_;
  Handle<JSFunction> target_;
  Handle<JSObject> holder_;
  Handle<JSGlobalPropertyCell> cell_;

  int return_id_;
};


class CallNew: public Expression {
 public:
  CallNew(Isolate* isolate,
          Expression* expression,
          ZoneList<Expression*>* arguments,
          int pos)
      : Expression(isolate),
        expression_(expression),
        arguments_(arguments),
        pos_(pos) { }

  DECLARE_NODE_TYPE(CallNew)

  virtual bool IsInlineable() const;

  Expression* expression() const { return expression_; }
  ZoneList<Expression*>* arguments() const { return arguments_; }
  virtual int position() const { return pos_; }

 private:
  Expression* expression_;
  ZoneList<Expression*>* arguments_;
  int pos_;
};


// The CallRuntime class does not represent any official JavaScript
// language construct. Instead it is used to call a C or JS function
// with a set of arguments. This is used from the builtins that are
// implemented in JavaScript (see "v8natives.js").
class CallRuntime: public Expression {
 public:
  CallRuntime(Isolate* isolate,
              Handle<String> name,
              const Runtime::Function* function,
              ZoneList<Expression*>* arguments)
      : Expression(isolate),
        name_(name),
        function_(function),
        arguments_(arguments) { }

  DECLARE_NODE_TYPE(CallRuntime)

  virtual bool IsInlineable() const;

  Handle<String> name() const { return name_; }
  const Runtime::Function* function() const { return function_; }
  ZoneList<Expression*>* arguments() const { return arguments_; }
  bool is_jsruntime() const { return function_ == NULL; }

 private:
  Handle<String> name_;
  const Runtime::Function* function_;
  ZoneList<Expression*>* arguments_;
};


class UnaryOperation: public Expression {
 public:
  UnaryOperation(Isolate* isolate,
                 Token::Value op,
                 Expression* expression,
                 int pos)
      : Expression(isolate), op_(op), expression_(expression), pos_(pos) {
    ASSERT(Token::IsUnaryOp(op));
  }

  DECLARE_NODE_TYPE(UnaryOperation)

  virtual bool IsInlineable() const;

  virtual bool ResultOverwriteAllowed();

  Token::Value op() const { return op_; }
  Expression* expression() const { return expression_; }
  virtual int position() const { return pos_; }

 private:
  Token::Value op_;
  Expression* expression_;
  int pos_;
};


class BinaryOperation: public Expression {
 public:
  BinaryOperation(Isolate* isolate,
                  Token::Value op,
                  Expression* left,
                  Expression* right,
                  int pos)
      : Expression(isolate), op_(op), left_(left), right_(right), pos_(pos) {
    ASSERT(Token::IsBinaryOp(op));
    right_id_ = (op == Token::AND || op == Token::OR)
        ? static_cast<int>(GetNextId(isolate))
        : AstNode::kNoNumber;
  }

  DECLARE_NODE_TYPE(BinaryOperation)

  virtual bool IsInlineable() const;

  virtual bool ResultOverwriteAllowed();

  Token::Value op() const { return op_; }
  Expression* left() const { return left_; }
  Expression* right() const { return right_; }
  virtual int position() const { return pos_; }

  // Bailout support.
  int RightId() const { return right_id_; }

 private:
  Token::Value op_;
  Expression* left_;
  Expression* right_;
  int pos_;
  // The short-circuit logical operations have an AST ID for their
  // right-hand subexpression.
  int right_id_;
};


class CountOperation: public Expression {
 public:
  CountOperation(Isolate* isolate,
                 Token::Value op,
                 bool is_prefix,
                 Expression* expr,
                 int pos)
      : Expression(isolate),
        op_(op),
        is_prefix_(is_prefix),
        expression_(expr),
        pos_(pos),
        assignment_id_(GetNextId(isolate)),
        count_id_(GetNextId(isolate)) {}

  DECLARE_NODE_TYPE(CountOperation)

  bool is_prefix() const { return is_prefix_; }
  bool is_postfix() const { return !is_prefix_; }

  Token::Value op() const { return op_; }
  Token::Value binary_op() {
    return (op() == Token::INC) ? Token::ADD : Token::SUB;
  }

  Expression* expression() const { return expression_; }
  virtual int position() const { return pos_; }

  virtual void MarkAsStatement() { is_prefix_ = true; }

  virtual bool IsInlineable() const;

  void RecordTypeFeedback(TypeFeedbackOracle* oracle);
  virtual bool IsMonomorphic() { return is_monomorphic_; }
  virtual SmallMapList* GetReceiverTypes() { return &receiver_types_; }

  // Bailout support.
  int AssignmentId() const { return assignment_id_; }
  int CountId() const { return count_id_; }

 private:
  Token::Value op_;
  bool is_prefix_;
  bool is_monomorphic_;
  Expression* expression_;
  int pos_;
  int assignment_id_;
  int count_id_;
  SmallMapList receiver_types_;
};


class CompareOperation: public Expression {
 public:
  CompareOperation(Isolate* isolate,
                   Token::Value op,
                   Expression* left,
                   Expression* right,
                   int pos)
      : Expression(isolate),
        op_(op),
        left_(left),
        right_(right),
        pos_(pos),
        compare_type_(NONE) {
    ASSERT(Token::IsCompareOp(op));
  }

  DECLARE_NODE_TYPE(CompareOperation)

  Token::Value op() const { return op_; }
  Expression* left() const { return left_; }
  Expression* right() const { return right_; }
  virtual int position() const { return pos_; }

  virtual bool IsInlineable() const;

  // Type feedback information.
  void RecordTypeFeedback(TypeFeedbackOracle* oracle);
  bool IsSmiCompare() { return compare_type_ == SMI_ONLY; }
  bool IsObjectCompare() { return compare_type_ == OBJECT_ONLY; }

  // Match special cases.
  bool IsLiteralCompareTypeof(Expression** expr, Handle<String>* check);
  bool IsLiteralCompareUndefined(Expression** expr);
  bool IsLiteralCompareNull(Expression** expr);

 private:
  Token::Value op_;
  Expression* left_;
  Expression* right_;
  int pos_;

  enum CompareTypeFeedback { NONE, SMI_ONLY, OBJECT_ONLY };
  CompareTypeFeedback compare_type_;
};


class Conditional: public Expression {
 public:
  Conditional(Isolate* isolate,
              Expression* condition,
              Expression* then_expression,
              Expression* else_expression,
              int then_expression_position,
              int else_expression_position)
      : Expression(isolate),
        condition_(condition),
        then_expression_(then_expression),
        else_expression_(else_expression),
        then_expression_position_(then_expression_position),
        else_expression_position_(else_expression_position),
        then_id_(GetNextId(isolate)),
        else_id_(GetNextId(isolate)) {
  }

  DECLARE_NODE_TYPE(Conditional)

  virtual bool IsInlineable() const;

  Expression* condition() const { return condition_; }
  Expression* then_expression() const { return then_expression_; }
  Expression* else_expression() const { return else_expression_; }

  int then_expression_position() const { return then_expression_position_; }
  int else_expression_position() const { return else_expression_position_; }

  int ThenId() const { return then_id_; }
  int ElseId() const { return else_id_; }

 private:
  Expression* condition_;
  Expression* then_expression_;
  Expression* else_expression_;
  int then_expression_position_;
  int else_expression_position_;
  int then_id_;
  int else_id_;
};


class Assignment: public Expression {
 public:
  Assignment(Isolate* isolate,
             Token::Value op,
             Expression* target,
             Expression* value,
             int pos);

  DECLARE_NODE_TYPE(Assignment)

  virtual bool IsInlineable() const;

  Assignment* AsSimpleAssignment() { return !is_compound() ? this : NULL; }

  Token::Value binary_op() const;

  Token::Value op() const { return op_; }
  Expression* target() const { return target_; }
  Expression* value() const { return value_; }
  virtual int position() const { return pos_; }
  BinaryOperation* binary_operation() const { return binary_operation_; }

  // This check relies on the definition order of token in token.h.
  bool is_compound() const { return op() > Token::ASSIGN; }

  // An initialization block is a series of statments of the form
  // x.y.z.a = ...; x.y.z.b = ...; etc. The parser marks the beginning and
  // ending of these blocks to allow for optimizations of initialization
  // blocks.
  bool starts_initialization_block() { return block_start_; }
  bool ends_initialization_block() { return block_end_; }
  void mark_block_start() { block_start_ = true; }
  void mark_block_end() { block_end_ = true; }

  // Type feedback information.
  void RecordTypeFeedback(TypeFeedbackOracle* oracle);
  virtual bool IsMonomorphic() { return is_monomorphic_; }
  virtual SmallMapList* GetReceiverTypes() { return &receiver_types_; }

  // Bailout support.
  int CompoundLoadId() const { return compound_load_id_; }
  int AssignmentId() const { return assignment_id_; }

 private:
  Token::Value op_;
  Expression* target_;
  Expression* value_;
  int pos_;
  BinaryOperation* binary_operation_;
  int compound_load_id_;
  int assignment_id_;

  bool block_start_;
  bool block_end_;

  bool is_monomorphic_;
  SmallMapList receiver_types_;
};


class Throw: public Expression {
 public:
  Throw(Isolate* isolate, Expression* exception, int pos)
      : Expression(isolate), exception_(exception), pos_(pos) {}

  DECLARE_NODE_TYPE(Throw)

  Expression* exception() const { return exception_; }
  virtual int position() const { return pos_; }
  virtual bool IsInlineable() const;

 private:
  Expression* exception_;
  int pos_;
};


class FunctionLiteral: public Expression {
 public:
  enum Type {
    ANONYMOUS_EXPRESSION,
    NAMED_EXPRESSION,
    DECLARATION
  };

  FunctionLiteral(Isolate* isolate,
                  Handle<String> name,
                  Scope* scope,
                  ZoneList<Statement*>* body,
                  int materialized_literal_count,
                  int expected_property_count,
                  bool has_only_simple_this_property_assignments,
                  Handle<FixedArray> this_property_assignments,
                  int num_parameters,
                  int start_position,
                  int end_position,
                  Type type,
                  bool has_duplicate_parameters)
      : Expression(isolate),
        name_(name),
        scope_(scope),
        body_(body),
        materialized_literal_count_(materialized_literal_count),
        expected_property_count_(expected_property_count),
        has_only_simple_this_property_assignments_(
            has_only_simple_this_property_assignments),
        this_property_assignments_(this_property_assignments),
        num_parameters_(num_parameters),
        start_position_(start_position),
        end_position_(end_position),
        function_token_position_(RelocInfo::kNoPosition),
        inferred_name_(HEAP->empty_string()),
        is_expression_(type != DECLARATION),
        is_anonymous_(type == ANONYMOUS_EXPRESSION),
        pretenure_(false),
        has_duplicate_parameters_(has_duplicate_parameters) {
  }

  DECLARE_NODE_TYPE(FunctionLiteral)

  Handle<String> name() const { return name_; }
  Scope* scope() const { return scope_; }
  ZoneList<Statement*>* body() const { return body_; }
  void set_function_token_position(int pos) { function_token_position_ = pos; }
  int function_token_position() const { return function_token_position_; }
  int start_position() const { return start_position_; }
  int end_position() const { return end_position_; }
  bool is_expression() const { return is_expression_; }
  bool is_anonymous() const { return is_anonymous_; }
  bool strict_mode() const;

  int materialized_literal_count() { return materialized_literal_count_; }
  int expected_property_count() { return expected_property_count_; }
  bool has_only_simple_this_property_assignments() {
      return has_only_simple_this_property_assignments_;
  }
  Handle<FixedArray> this_property_assignments() {
      return this_property_assignments_;
  }
  int num_parameters() { return num_parameters_; }

  bool AllowsLazyCompilation();

  Handle<String> debug_name() const {
    if (name_->length() > 0) return name_;
    return inferred_name();
  }

  Handle<String> inferred_name() const { return inferred_name_; }
  void set_inferred_name(Handle<String> inferred_name) {
    inferred_name_ = inferred_name;
  }

  bool pretenure() { return pretenure_; }
  void set_pretenure(bool value) { pretenure_ = value; }
  virtual bool IsInlineable() const;

  bool has_duplicate_parameters() { return has_duplicate_parameters_; }

 private:
  Handle<String> name_;
  Scope* scope_;
  ZoneList<Statement*>* body_;
  int materialized_literal_count_;
  int expected_property_count_;
  bool has_only_simple_this_property_assignments_;
  Handle<FixedArray> this_property_assignments_;
  int num_parameters_;
  int start_position_;
  int end_position_;
  int function_token_position_;
  Handle<String> inferred_name_;
  bool is_expression_;
  bool is_anonymous_;
  bool pretenure_;
  bool has_duplicate_parameters_;
};


class SharedFunctionInfoLiteral: public Expression {
 public:
  SharedFunctionInfoLiteral(
      Isolate* isolate,
      Handle<SharedFunctionInfo> shared_function_info)
      : Expression(isolate), shared_function_info_(shared_function_info) { }

  DECLARE_NODE_TYPE(SharedFunctionInfoLiteral)

  Handle<SharedFunctionInfo> shared_function_info() const {
    return shared_function_info_;
  }
  virtual bool IsInlineable() const;

 private:
  Handle<SharedFunctionInfo> shared_function_info_;
};


class ThisFunction: public Expression {
 public:
  explicit ThisFunction(Isolate* isolate) : Expression(isolate) {}
  DECLARE_NODE_TYPE(ThisFunction)
  virtual bool IsInlineable() const;
};


// ----------------------------------------------------------------------------
// Regular expressions


class RegExpVisitor BASE_EMBEDDED {
 public:
  virtual ~RegExpVisitor() { }
#define MAKE_CASE(Name)                                              \
  virtual void* Visit##Name(RegExp##Name*, void* data) = 0;
  FOR_EACH_REG_EXP_TREE_TYPE(MAKE_CASE)
#undef MAKE_CASE
};


class RegExpTree: public ZoneObject {
 public:
  static const int kInfinity = kMaxInt;
  virtual ~RegExpTree() { }
  virtual void* Accept(RegExpVisitor* visitor, void* data) = 0;
  virtual RegExpNode* ToNode(RegExpCompiler* compiler,
                             RegExpNode* on_success) = 0;
  virtual bool IsTextElement() { return false; }
  virtual bool IsAnchoredAtStart() { return false; }
  virtual bool IsAnchoredAtEnd() { return false; }
  virtual int min_match() = 0;
  virtual int max_match() = 0;
  // Returns the interval of registers used for captures within this
  // expression.
  virtual Interval CaptureRegisters() { return Interval::Empty(); }
  virtual void AppendToText(RegExpText* text);
  SmartArrayPointer<const char> ToString();
#define MAKE_ASTYPE(Name)                                                  \
  virtual RegExp##Name* As##Name();                                        \
  virtual bool Is##Name();
  FOR_EACH_REG_EXP_TREE_TYPE(MAKE_ASTYPE)
#undef MAKE_ASTYPE
};


class RegExpDisjunction: public RegExpTree {
 public:
  explicit RegExpDisjunction(ZoneList<RegExpTree*>* alternatives);
  virtual void* Accept(RegExpVisitor* visitor, void* data);
  virtual RegExpNode* ToNode(RegExpCompiler* compiler,
                             RegExpNode* on_success);
  virtual RegExpDisjunction* AsDisjunction();
  virtual Interval CaptureRegisters();
  virtual bool IsDisjunction();
  virtual bool IsAnchoredAtStart();
  virtual bool IsAnchoredAtEnd();
  virtual int min_match() { return min_match_; }
  virtual int max_match() { return max_match_; }
  ZoneList<RegExpTree*>* alternatives() { return alternatives_; }
 private:
  ZoneList<RegExpTree*>* alternatives_;
  int min_match_;
  int max_match_;
};


class RegExpAlternative: public RegExpTree {
 public:
  explicit RegExpAlternative(ZoneList<RegExpTree*>* nodes);
  virtual void* Accept(RegExpVisitor* visitor, void* data);
  virtual RegExpNode* ToNode(RegExpCompiler* compiler,
                             RegExpNode* on_success);
  virtual RegExpAlternative* AsAlternative();
  virtual Interval CaptureRegisters();
  virtual bool IsAlternative();
  virtual bool IsAnchoredAtStart();
  virtual bool IsAnchoredAtEnd();
  virtual int min_match() { return min_match_; }
  virtual int max_match() { return max_match_; }
  ZoneList<RegExpTree*>* nodes() { return nodes_; }
 private:
  ZoneList<RegExpTree*>* nodes_;
  int min_match_;
  int max_match_;
};


class RegExpAssertion: public RegExpTree {
 public:
  enum Type {
    START_OF_LINE,
    START_OF_INPUT,
    END_OF_LINE,
    END_OF_INPUT,
    BOUNDARY,
    NON_BOUNDARY
  };
  explicit RegExpAssertion(Type type) : type_(type) { }
  virtual void* Accept(RegExpVisitor* visitor, void* data);
  virtual RegExpNode* ToNode(RegExpCompiler* compiler,
                             RegExpNode* on_success);
  virtual RegExpAssertion* AsAssertion();
  virtual bool IsAssertion();
  virtual bool IsAnchoredAtStart();
  virtual bool IsAnchoredAtEnd();
  virtual int min_match() { return 0; }
  virtual int max_match() { return 0; }
  Type type() { return type_; }
 private:
  Type type_;
};


class CharacterSet BASE_EMBEDDED {
 public:
  explicit CharacterSet(uc16 standard_set_type)
      : ranges_(NULL),
        standard_set_type_(standard_set_type) {}
  explicit CharacterSet(ZoneList<CharacterRange>* ranges)
      : ranges_(ranges),
        standard_set_type_(0) {}
  ZoneList<CharacterRange>* ranges();
  uc16 standard_set_type() { return standard_set_type_; }
  void set_standard_set_type(uc16 special_set_type) {
    standard_set_type_ = special_set_type;
  }
  bool is_standard() { return standard_set_type_ != 0; }
  void Canonicalize();
 private:
  ZoneList<CharacterRange>* ranges_;
  // If non-zero, the value represents a standard set (e.g., all whitespace
  // characters) without having to expand the ranges.
  uc16 standard_set_type_;
};


class RegExpCharacterClass: public RegExpTree {
 public:
  RegExpCharacterClass(ZoneList<CharacterRange>* ranges, bool is_negated)
      : set_(ranges),
        is_negated_(is_negated) { }
  explicit RegExpCharacterClass(uc16 type)
      : set_(type),
        is_negated_(false) { }
  virtual void* Accept(RegExpVisitor* visitor, void* data);
  virtual RegExpNode* ToNode(RegExpCompiler* compiler,
                             RegExpNode* on_success);
  virtual RegExpCharacterClass* AsCharacterClass();
  virtual bool IsCharacterClass();
  virtual bool IsTextElement() { return true; }
  virtual int min_match() { return 1; }
  virtual int max_match() { return 1; }
  virtual void AppendToText(RegExpText* text);
  CharacterSet character_set() { return set_; }
  // TODO(lrn): Remove need for complex version if is_standard that
  // recognizes a mangled standard set and just do { return set_.is_special(); }
  bool is_standard();
  // Returns a value representing the standard character set if is_standard()
  // returns true.
  // Currently used values are:
  // s : unicode whitespace
  // S : unicode non-whitespace
  // w : ASCII word character (digit, letter, underscore)
  // W : non-ASCII word character
  // d : ASCII digit
  // D : non-ASCII digit
  // . : non-unicode non-newline
  // * : All characters
  uc16 standard_type() { return set_.standard_set_type(); }
  ZoneList<CharacterRange>* ranges() { return set_.ranges(); }
  bool is_negated() { return is_negated_; }

 private:
  CharacterSet set_;
  bool is_negated_;
};


class RegExpAtom: public RegExpTree {
 public:
  explicit RegExpAtom(Vector<const uc16> data) : data_(data) { }
  virtual void* Accept(RegExpVisitor* visitor, void* data);
  virtual RegExpNode* ToNode(RegExpCompiler* compiler,
                             RegExpNode* on_success);
  virtual RegExpAtom* AsAtom();
  virtual bool IsAtom();
  virtual bool IsTextElement() { return true; }
  virtual int min_match() { return data_.length(); }
  virtual int max_match() { return data_.length(); }
  virtual void AppendToText(RegExpText* text);
  Vector<const uc16> data() { return data_; }
  int length() { return data_.length(); }
 private:
  Vector<const uc16> data_;
};


class RegExpText: public RegExpTree {
 public:
  RegExpText() : elements_(2), length_(0) {}
  virtual void* Accept(RegExpVisitor* visitor, void* data);
  virtual RegExpNode* ToNode(RegExpCompiler* compiler,
                             RegExpNode* on_success);
  virtual RegExpText* AsText();
  virtual bool IsText();
  virtual bool IsTextElement() { return true; }
  virtual int min_match() { return length_; }
  virtual int max_match() { return length_; }
  virtual void AppendToText(RegExpText* text);
  void AddElement(TextElement elm)  {
    elements_.Add(elm);
    length_ += elm.length();
  }
  ZoneList<TextElement>* elements() { return &elements_; }
 private:
  ZoneList<TextElement> elements_;
  int length_;
};


class RegExpQuantifier: public RegExpTree {
 public:
  enum Type { GREEDY, NON_GREEDY, POSSESSIVE };
  RegExpQuantifier(int min, int max, Type type, RegExpTree* body)
      : body_(body),
        min_(min),
        max_(max),
        min_match_(min * body->min_match()),
        type_(type) {
    if (max > 0 && body->max_match() > kInfinity / max) {
      max_match_ = kInfinity;
    } else {
      max_match_ = max * body->max_match();
    }
  }
  virtual void* Accept(RegExpVisitor* visitor, void* data);
  virtual RegExpNode* ToNode(RegExpCompiler* compiler,
                             RegExpNode* on_success);
  static RegExpNode* ToNode(int min,
                            int max,
                            bool is_greedy,
                            RegExpTree* body,
                            RegExpCompiler* compiler,
                            RegExpNode* on_success,
                            bool not_at_start = false);
  virtual RegExpQuantifier* AsQuantifier();
  virtual Interval CaptureRegisters();
  virtual bool IsQuantifier();
  virtual int min_match() { return min_match_; }
  virtual int max_match() { return max_match_; }
  int min() { return min_; }
  int max() { return max_; }
  bool is_possessive() { return type_ == POSSESSIVE; }
  bool is_non_greedy() { return type_ == NON_GREEDY; }
  bool is_greedy() { return type_ == GREEDY; }
  RegExpTree* body() { return body_; }

 private:
  RegExpTree* body_;
  int min_;
  int max_;
  int min_match_;
  int max_match_;
  Type type_;
};


class RegExpCapture: public RegExpTree {
 public:
  explicit RegExpCapture(RegExpTree* body, int index)
      : body_(body), index_(index) { }
  virtual void* Accept(RegExpVisitor* visitor, void* data);
  virtual RegExpNode* ToNode(RegExpCompiler* compiler,
                             RegExpNode* on_success);
  static RegExpNode* ToNode(RegExpTree* body,
                            int index,
                            RegExpCompiler* compiler,
                            RegExpNode* on_success);
  virtual RegExpCapture* AsCapture();
  virtual bool IsAnchoredAtStart();
  virtual bool IsAnchoredAtEnd();
  virtual Interval CaptureRegisters();
  virtual bool IsCapture();
  virtual int min_match() { return body_->min_match(); }
  virtual int max_match() { return body_->max_match(); }
  RegExpTree* body() { return body_; }
  int index() { return index_; }
  static int StartRegister(int index) { return index * 2; }
  static int EndRegister(int index) { return index * 2 + 1; }

 private:
  RegExpTree* body_;
  int index_;
};


class RegExpLookahead: public RegExpTree {
 public:
  RegExpLookahead(RegExpTree* body,
                  bool is_positive,
                  int capture_count,
                  int capture_from)
      : body_(body),
        is_positive_(is_positive),
        capture_count_(capture_count),
        capture_from_(capture_from) { }

  virtual void* Accept(RegExpVisitor* visitor, void* data);
  virtual RegExpNode* ToNode(RegExpCompiler* compiler,
                             RegExpNode* on_success);
  virtual RegExpLookahead* AsLookahead();
  virtual Interval CaptureRegisters();
  virtual bool IsLookahead();
  virtual bool IsAnchoredAtStart();
  virtual int min_match() { return 0; }
  virtual int max_match() { return 0; }
  RegExpTree* body() { return body_; }
  bool is_positive() { return is_positive_; }
  int capture_count() { return capture_count_; }
  int capture_from() { return capture_from_; }

 private:
  RegExpTree* body_;
  bool is_positive_;
  int capture_count_;
  int capture_from_;
};


class RegExpBackReference: public RegExpTree {
 public:
  explicit RegExpBackReference(RegExpCapture* capture)
      : capture_(capture) { }
  virtual void* Accept(RegExpVisitor* visitor, void* data);
  virtual RegExpNode* ToNode(RegExpCompiler* compiler,
                             RegExpNode* on_success);
  virtual RegExpBackReference* AsBackReference();
  virtual bool IsBackReference();
  virtual int min_match() { return 0; }
  virtual int max_match() { return capture_->max_match(); }
  int index() { return capture_->index(); }
  RegExpCapture* capture() { return capture_; }
 private:
  RegExpCapture* capture_;
};


class RegExpEmpty: public RegExpTree {
 public:
  RegExpEmpty() { }
  virtual void* Accept(RegExpVisitor* visitor, void* data);
  virtual RegExpNode* ToNode(RegExpCompiler* compiler,
                             RegExpNode* on_success);
  virtual RegExpEmpty* AsEmpty();
  virtual bool IsEmpty();
  virtual int min_match() { return 0; }
  virtual int max_match() { return 0; }
  static RegExpEmpty* GetInstance() { return &kInstance; }
 private:
  static RegExpEmpty kInstance;
};


// ----------------------------------------------------------------------------
// Basic visitor
// - leaf node visitors are abstract.

class AstVisitor BASE_EMBEDDED {
 public:
  AstVisitor() : isolate_(Isolate::Current()), stack_overflow_(false) { }
  virtual ~AstVisitor() { }

  // Stack overflow check and dynamic dispatch.
  void Visit(AstNode* node) { if (!CheckStackOverflow()) node->Accept(this); }

  // Iteration left-to-right.
  virtual void VisitDeclarations(ZoneList<Declaration*>* declarations);
  virtual void VisitStatements(ZoneList<Statement*>* statements);
  virtual void VisitExpressions(ZoneList<Expression*>* expressions);

  // Stack overflow tracking support.
  bool HasStackOverflow() const { return stack_overflow_; }
  bool CheckStackOverflow();

  // If a stack-overflow exception is encountered when visiting a
  // node, calling SetStackOverflow will make sure that the visitor
  // bails out without visiting more nodes.
  void SetStackOverflow() { stack_overflow_ = true; }
  void ClearStackOverflow() { stack_overflow_ = false; }

  // Individual AST nodes.
#define DEF_VISIT(type)                         \
  virtual void Visit##type(type* node) = 0;
  AST_NODE_LIST(DEF_VISIT)
#undef DEF_VISIT

 protected:
  Isolate* isolate() { return isolate_; }

 private:
  Isolate* isolate_;
  bool stack_overflow_;
};


} }  // namespace v8::internal

#endif  // V8_AST_H_<|MERGE_RESOLUTION|>--- conflicted
+++ resolved
@@ -398,45 +398,31 @@
 class Declaration: public AstNode {
  public:
   Declaration(VariableProxy* proxy,
-<<<<<<< HEAD
-              VariableMode mode,
-=======
               Variable::Mode mode,
->>>>>>> 45790924
               FunctionLiteral* fun,
               Scope* scope)
       : proxy_(proxy),
         mode_(mode),
         fun_(fun),
         scope_(scope) {
-<<<<<<< HEAD
-    ASSERT(mode == VAR || mode == CONST || mode == LET);
-    // At the moment there are no "const functions"'s in JavaScript...
-    ASSERT(fun == NULL || mode == VAR || mode == LET);
-=======
     ASSERT(mode == Variable::VAR ||
            mode == Variable::CONST ||
            mode == Variable::LET);
     // At the moment there are no "const functions"'s in JavaScript...
     ASSERT(fun == NULL || mode == Variable::VAR || mode == Variable::LET);
->>>>>>> 45790924
   }
 
   DECLARE_NODE_TYPE(Declaration)
 
   VariableProxy* proxy() const { return proxy_; }
-<<<<<<< HEAD
-  VariableMode mode() const { return mode_; }
-=======
   Variable::Mode mode() const { return mode_; }
->>>>>>> 45790924
   FunctionLiteral* fun() const { return fun_; }  // may be NULL
   virtual bool IsInlineable() const;
   Scope* scope() const { return scope_; }
 
  private:
   VariableProxy* proxy_;
-  VariableMode mode_;
+  Variable::Mode mode_;
   FunctionLiteral* fun_;
 
   // Nested scope from which the declaration originated.
