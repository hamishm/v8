// Copyright 2011 the V8 project authors. All rights reserved.
// Redistribution and use in source and binary forms, with or without
// modification, are permitted provided that the following conditions are
// met:
//
//     * Redistributions of source code must retain the above copyright
//       notice, this list of conditions and the following disclaimer.
//     * Redistributions in binary form must reproduce the above
//       copyright notice, this list of conditions and the following
//       disclaimer in the documentation and/or other materials provided
//       with the distribution.
//     * Neither the name of Google Inc. nor the names of its
//       contributors may be used to endorse or promote products derived
//       from this software without specific prior written permission.
//
// THIS SOFTWARE IS PROVIDED BY THE COPYRIGHT HOLDERS AND CONTRIBUTORS
// "AS IS" AND ANY EXPRESS OR IMPLIED WARRANTIES, INCLUDING, BUT NOT
// LIMITED TO, THE IMPLIED WARRANTIES OF MERCHANTABILITY AND FITNESS FOR
// A PARTICULAR PURPOSE ARE DISCLAIMED. IN NO EVENT SHALL THE COPYRIGHT
// OWNER OR CONTRIBUTORS BE LIABLE FOR ANY DIRECT, INDIRECT, INCIDENTAL,
// SPECIAL, EXEMPLARY, OR CONSEQUENTIAL DAMAGES (INCLUDING, BUT NOT
// LIMITED TO, PROCUREMENT OF SUBSTITUTE GOODS OR SERVICES; LOSS OF USE,
// DATA, OR PROFITS; OR BUSINESS INTERRUPTION) HOWEVER CAUSED AND ON ANY
// THEORY OF LIABILITY, WHETHER IN CONTRACT, STRICT LIABILITY, OR TORT
// (INCLUDING NEGLIGENCE OR OTHERWISE) ARISING IN ANY WAY OUT OF THE USE
// OF THIS SOFTWARE, EVEN IF ADVISED OF THE POSSIBILITY OF SUCH DAMAGE.

#include "v8.h"

#include "ast.h"
#include "scopes.h"
#include "variables.h"

namespace v8 {
namespace internal {

// ----------------------------------------------------------------------------
// Implementation Variable.

<<<<<<< HEAD
const char* Variable::Mode2String(VariableMode mode) {
=======
const char* Variable::Mode2String(Mode mode) {
>>>>>>> 45790924
  switch (mode) {
    case VAR: return "VAR";
    case CONST: return "CONST";
    case LET: return "LET";
    case DYNAMIC: return "DYNAMIC";
    case DYNAMIC_GLOBAL: return "DYNAMIC_GLOBAL";
    case DYNAMIC_LOCAL: return "DYNAMIC_LOCAL";
    case INTERNAL: return "INTERNAL";
    case TEMPORARY: return "TEMPORARY";
  }
  UNREACHABLE();
  return NULL;
}


Variable::Variable(Scope* scope,
                   Handle<String> name,
                   VariableMode mode,
                   bool is_valid_LHS,
                   Kind kind)
  : scope_(scope),
    name_(name),
    mode_(mode),
    kind_(kind),
    location_(UNALLOCATED),
    index_(-1),
    local_if_not_shadowed_(NULL),
    is_valid_LHS_(is_valid_LHS),
    is_accessed_from_inner_scope_(false),
    is_used_(false) {
  // names must be canonicalized for fast equality checks
  ASSERT(name->IsSymbol());
}


bool Variable::is_global() const {
  // Temporaries are never global, they must always be allocated in the
  // activation frame.
  return mode_ != TEMPORARY && scope_ != NULL && scope_->is_global_scope();
}

} }  // namespace v8::internal<|MERGE_RESOLUTION|>--- conflicted
+++ resolved
@@ -37,11 +37,7 @@
 // ----------------------------------------------------------------------------
 // Implementation Variable.
 
-<<<<<<< HEAD
-const char* Variable::Mode2String(VariableMode mode) {
-=======
 const char* Variable::Mode2String(Mode mode) {
->>>>>>> 45790924
   switch (mode) {
     case VAR: return "VAR";
     case CONST: return "CONST";
@@ -59,7 +55,7 @@
 
 Variable::Variable(Scope* scope,
                    Handle<String> name,
-                   VariableMode mode,
+                   Mode mode,
                    bool is_valid_LHS,
                    Kind kind)
   : scope_(scope),
