// Copyright 2011 the V8 project authors. All rights reserved.
// Redistribution and use in source and binary forms, with or without
// modification, are permitted provided that the following conditions are
// met:
//
//     * Redistributions of source code must retain the above copyright
//       notice, this list of conditions and the following disclaimer.
//     * Redistributions in binary form must reproduce the above
//       copyright notice, this list of conditions and the following
//       disclaimer in the documentation and/or other materials provided
//       with the distribution.
//     * Neither the name of Google Inc. nor the names of its
//       contributors may be used to endorse or promote products derived
//       from this software without specific prior written permission.
//
// THIS SOFTWARE IS PROVIDED BY THE COPYRIGHT HOLDERS AND CONTRIBUTORS
// "AS IS" AND ANY EXPRESS OR IMPLIED WARRANTIES, INCLUDING, BUT NOT
// LIMITED TO, THE IMPLIED WARRANTIES OF MERCHANTABILITY AND FITNESS FOR
// A PARTICULAR PURPOSE ARE DISCLAIMED. IN NO EVENT SHALL THE COPYRIGHT
// OWNER OR CONTRIBUTORS BE LIABLE FOR ANY DIRECT, INDIRECT, INCIDENTAL,
// SPECIAL, EXEMPLARY, OR CONSEQUENTIAL DAMAGES (INCLUDING, BUT NOT
// LIMITED TO, PROCUREMENT OF SUBSTITUTE GOODS OR SERVICES; LOSS OF USE,
// DATA, OR PROFITS; OR BUSINESS INTERRUPTION) HOWEVER CAUSED AND ON ANY
// THEORY OF LIABILITY, WHETHER IN CONTRACT, STRICT LIABILITY, OR TORT
// (INCLUDING NEGLIGENCE OR OTHERWISE) ARISING IN ANY WAY OUT OF THE USE
// OF THIS SOFTWARE, EVEN IF ADVISED OF THE POSSIBILITY OF SUCH DAMAGE.

#include "v8.h"

#include "scopes.h"

#include "bootstrapper.h"
#include "compiler.h"
#include "scopeinfo.h"

#include "allocation-inl.h"

namespace v8 {
namespace internal {

// ----------------------------------------------------------------------------
// A Zone allocator for use with LocalsMap.

// TODO(isolates): It is probably worth it to change the Allocator class to
//                 take a pointer to an isolate.
class ZoneAllocator: public Allocator {
 public:
  /* nothing to do */
  virtual ~ZoneAllocator()  {}

  virtual void* New(size_t size)  { return ZONE->New(static_cast<int>(size)); }

  /* ignored - Zone is freed in one fell swoop */
  virtual void Delete(void* p)  {}
};


static ZoneAllocator LocalsMapAllocator;


// ----------------------------------------------------------------------------
// Implementation of LocalsMap
//
// Note: We are storing the handle locations as key values in the hash map.
//       When inserting a new variable via Declare(), we rely on the fact that
//       the handle location remains alive for the duration of that variable
//       use. Because a Variable holding a handle with the same location exists
//       this is ensured.

static bool Match(void* key1, void* key2) {
  String* name1 = *reinterpret_cast<String**>(key1);
  String* name2 = *reinterpret_cast<String**>(key2);
  ASSERT(name1->IsSymbol());
  ASSERT(name2->IsSymbol());
  return name1 == name2;
}


// Dummy constructor
VariableMap::VariableMap(bool gotta_love_static_overloading) : HashMap() {}

VariableMap::VariableMap() : HashMap(Match, &LocalsMapAllocator, 8) {}
VariableMap::~VariableMap() {}


Variable* VariableMap::Declare(Scope* scope,
                               Handle<String> name,
<<<<<<< HEAD
                               VariableMode mode,
=======
                               Variable::Mode mode,
>>>>>>> 45790924
                               bool is_valid_lhs,
                               Variable::Kind kind) {
  HashMap::Entry* p = HashMap::Lookup(name.location(), name->Hash(), true);
  if (p->value == NULL) {
    // The variable has not been declared yet -> insert it.
    ASSERT(p->key == name.location());
    p->value = new Variable(scope, name, mode, is_valid_lhs, kind);
  }
  return reinterpret_cast<Variable*>(p->value);
}


Variable* VariableMap::Lookup(Handle<String> name) {
  HashMap::Entry* p = HashMap::Lookup(name.location(), name->Hash(), false);
  if (p != NULL) {
    ASSERT(*reinterpret_cast<String**>(p->key) == *name);
    ASSERT(p->value != NULL);
    return reinterpret_cast<Variable*>(p->value);
  }
  return NULL;
}


// ----------------------------------------------------------------------------
// Implementation of Scope


// Dummy constructor
Scope::Scope(Type type)
    : isolate_(Isolate::Current()),
      inner_scopes_(0),
      variables_(false),
      temps_(0),
      params_(0),
      unresolved_(0),
      decls_(0),
      already_resolved_(false) {
  SetDefaults(type, NULL, Handle<SerializedScopeInfo>::null());
}


Scope::Scope(Scope* outer_scope, Type type)
    : isolate_(Isolate::Current()),
      inner_scopes_(4),
      variables_(),
      temps_(4),
      params_(4),
      unresolved_(16),
      decls_(4),
      already_resolved_(false) {
  SetDefaults(type, outer_scope, Handle<SerializedScopeInfo>::null());
  // At some point we might want to provide outer scopes to
  // eval scopes (by walking the stack and reading the scope info).
  // In that case, the ASSERT below needs to be adjusted.
  ASSERT((type == GLOBAL_SCOPE || type == EVAL_SCOPE) == (outer_scope == NULL));
  ASSERT(!HasIllegalRedeclaration());
}


Scope::Scope(Scope* inner_scope,
             Type type,
             Handle<SerializedScopeInfo> scope_info)
    : isolate_(Isolate::Current()),
      inner_scopes_(4),
      variables_(),
      temps_(4),
      params_(4),
      unresolved_(16),
      decls_(4),
      already_resolved_(true) {
  ASSERT(!scope_info.is_null());
  SetDefaults(type, NULL, scope_info);
  if (scope_info->HasHeapAllocatedLocals()) {
    num_heap_slots_ = scope_info_->NumberOfContextSlots();
  }
  AddInnerScope(inner_scope);
}


Scope::Scope(Scope* inner_scope, Handle<String> catch_variable_name)
    : isolate_(Isolate::Current()),
      inner_scopes_(1),
      variables_(),
      temps_(0),
      params_(0),
      unresolved_(0),
      decls_(0),
      already_resolved_(true) {
  SetDefaults(CATCH_SCOPE, NULL, Handle<SerializedScopeInfo>::null());
  AddInnerScope(inner_scope);
  ++num_var_or_const_;
  Variable* variable = variables_.Declare(this,
                                          catch_variable_name,
<<<<<<< HEAD
                                          VAR,
=======
                                          Variable::VAR,
>>>>>>> 45790924
                                          true,  // Valid left-hand side.
                                          Variable::NORMAL);
  AllocateHeapSlot(variable);
}


void Scope::SetDefaults(Type type,
                        Scope* outer_scope,
                        Handle<SerializedScopeInfo> scope_info) {
  outer_scope_ = outer_scope;
  type_ = type;
  scope_name_ = isolate_->factory()->empty_symbol();
  dynamics_ = NULL;
  receiver_ = NULL;
  function_ = NULL;
  arguments_ = NULL;
  illegal_redecl_ = NULL;
  scope_inside_with_ = false;
  scope_contains_with_ = false;
  scope_calls_eval_ = false;
  // Inherit the strict mode from the parent scope.
  strict_mode_ = (outer_scope != NULL) && outer_scope->strict_mode_;
  outer_scope_calls_eval_ = false;
  outer_scope_calls_non_strict_eval_ = false;
  inner_scope_calls_eval_ = false;
  outer_scope_is_eval_scope_ = false;
  force_eager_compilation_ = false;
  num_var_or_const_ = 0;
  num_stack_slots_ = 0;
  num_heap_slots_ = 0;
  scope_info_ = scope_info;
}


Scope* Scope::DeserializeScopeChain(CompilationInfo* info,
                                    Scope* global_scope) {
  // Reconstruct the outer scope chain from a closure's context chain.
  ASSERT(!info->closure().is_null());
  Context* context = info->closure()->context();
  Scope* current_scope = NULL;
  Scope* innermost_scope = NULL;
  bool contains_with = false;
  while (!context->IsGlobalContext()) {
    if (context->IsWithContext()) {
      // All the inner scopes are inside a with.
      contains_with = true;
      for (Scope* s = innermost_scope; s != NULL; s = s->outer_scope()) {
        s->scope_inside_with_ = true;
      }
    } else {
      if (context->IsFunctionContext()) {
        SerializedScopeInfo* scope_info =
            context->closure()->shared()->scope_info();
        current_scope = new Scope(current_scope, FUNCTION_SCOPE,
            Handle<SerializedScopeInfo>(scope_info));
      } else if (context->IsBlockContext()) {
        SerializedScopeInfo* scope_info =
            SerializedScopeInfo::cast(context->extension());
        current_scope = new Scope(current_scope, BLOCK_SCOPE,
            Handle<SerializedScopeInfo>(scope_info));
      } else {
        ASSERT(context->IsCatchContext());
        String* name = String::cast(context->extension());
        current_scope = new Scope(current_scope, Handle<String>(name));
      }
      if (contains_with) current_scope->RecordWithStatement();
      if (innermost_scope == NULL) innermost_scope = current_scope;
    }

    // Forget about a with when we move to a context for a different function.
    if (context->previous()->closure() != context->closure()) {
      contains_with = false;
    }
    context = context->previous();
  }

  global_scope->AddInnerScope(current_scope);
  return (innermost_scope == NULL) ? global_scope : innermost_scope;
}


bool Scope::Analyze(CompilationInfo* info) {
  ASSERT(info->function() != NULL);
  Scope* top = info->function()->scope();

  while (top->outer_scope() != NULL) top = top->outer_scope();
  top->AllocateVariables(info->calling_context());

#ifdef DEBUG
  if (info->isolate()->bootstrapper()->IsActive()
          ? FLAG_print_builtin_scopes
          : FLAG_print_scopes) {
    info->function()->scope()->Print();
  }
#endif

  info->SetScope(info->function()->scope());
  return true;  // Can not fail.
}


void Scope::Initialize(bool inside_with) {
  ASSERT(!already_resolved());

  // Add this scope as a new inner scope of the outer scope.
  if (outer_scope_ != NULL) {
    outer_scope_->inner_scopes_.Add(this);
    scope_inside_with_ = outer_scope_->scope_inside_with_ || inside_with;
  } else {
    scope_inside_with_ = inside_with;
  }

  // Declare convenience variables.
  // Declare and allocate receiver (even for the global scope, and even
  // if naccesses_ == 0).
  // NOTE: When loading parameters in the global scope, we must take
  // care not to access them as properties of the global object, but
  // instead load them directly from the stack. Currently, the only
  // such parameter is 'this' which is passed on the stack when
  // invoking scripts
  if (is_catch_scope() || is_block_scope()) {
    ASSERT(outer_scope() != NULL);
    receiver_ = outer_scope()->receiver();
  } else {
    ASSERT(is_function_scope() ||
           is_global_scope() ||
           is_eval_scope());
    Variable* var =
        variables_.Declare(this,
                           isolate_->factory()->this_symbol(),
<<<<<<< HEAD
                           VAR,
=======
                           Variable::VAR,
>>>>>>> 45790924
                           false,
                           Variable::THIS);
    var->AllocateTo(Variable::PARAMETER, -1);
    receiver_ = var;
  }

  if (is_function_scope()) {
    // Declare 'arguments' variable which exists in all functions.
    // Note that it might never be accessed, in which case it won't be
    // allocated during variable allocation.
    variables_.Declare(this,
                       isolate_->factory()->arguments_symbol(),
<<<<<<< HEAD
                       VAR,
=======
                       Variable::VAR,
>>>>>>> 45790924
                       true,
                       Variable::ARGUMENTS);
  }
}


Scope* Scope::FinalizeBlockScope() {
  ASSERT(is_block_scope());
  ASSERT(temps_.is_empty());
  ASSERT(params_.is_empty());

  if (num_var_or_const() > 0) return this;

  // Remove this scope from outer scope.
  for (int i = 0; i < outer_scope_->inner_scopes_.length(); i++) {
    if (outer_scope_->inner_scopes_[i] == this) {
      outer_scope_->inner_scopes_.Remove(i);
      break;
    }
  }

  // Reparent inner scopes.
  for (int i = 0; i < inner_scopes_.length(); i++) {
    outer_scope()->AddInnerScope(inner_scopes_[i]);
  }

  // Move unresolved variables
  for (int i = 0; i < unresolved_.length(); i++) {
    outer_scope()->unresolved_.Add(unresolved_[i]);
  }

  return NULL;
}


Variable* Scope::LocalLookup(Handle<String> name) {
  Variable* result = variables_.Lookup(name);
  if (result != NULL || scope_info_.is_null()) {
    return result;
  }
  // If we have a serialized scope info, we might find the variable there.
  //
  // We should never lookup 'arguments' in this scope as it is implicitly
  // present in every scope.
  ASSERT(*name != *isolate_->factory()->arguments_symbol());
  // There should be no local slot with the given name.
  ASSERT(scope_info_->StackSlotIndex(*name) < 0);

  // Check context slot lookup.
<<<<<<< HEAD
  VariableMode mode;
  int index = scope_info_->ContextSlotIndex(*name, &mode);
  if (index < 0) {
    // Check parameters.
    mode = VAR;
=======
  Variable::Mode mode;
  int index = scope_info_->ContextSlotIndex(*name, &mode);
  if (index < 0) {
    // Check parameters.
    mode = Variable::VAR;
>>>>>>> 45790924
    index = scope_info_->ParameterIndex(*name);
    if (index < 0) {
      // Check the function name.
      index = scope_info_->FunctionContextSlotIndex(*name);
      if (index < 0) return NULL;
    }
  }

  Variable* var =
      variables_.Declare(this, name, mode, true, Variable::NORMAL);
  var->AllocateTo(Variable::CONTEXT, index);
  return var;
}


Variable* Scope::Lookup(Handle<String> name) {
  for (Scope* scope = this;
       scope != NULL;
       scope = scope->outer_scope()) {
    Variable* var = scope->LocalLookup(name);
    if (var != NULL) return var;
  }
  return NULL;
}


Variable* Scope::DeclareFunctionVar(Handle<String> name) {
  ASSERT(is_function_scope() && function_ == NULL);
  Variable* function_var =
<<<<<<< HEAD
      new Variable(this, name, CONST, true, Variable::NORMAL);
=======
      new Variable(this, name, Variable::CONST, true, Variable::NORMAL);
>>>>>>> 45790924
  function_ = new(isolate_->zone()) VariableProxy(isolate_, function_var);
  return function_var;
}


<<<<<<< HEAD
void Scope::DeclareParameter(Handle<String> name, VariableMode mode) {
=======
void Scope::DeclareParameter(Handle<String> name, Variable::Mode mode) {
>>>>>>> 45790924
  ASSERT(!already_resolved());
  ASSERT(is_function_scope());
  Variable* var =
      variables_.Declare(this, name, mode, true, Variable::NORMAL);
  params_.Add(var);
}


<<<<<<< HEAD
Variable* Scope::DeclareLocal(Handle<String> name, VariableMode mode) {
=======
Variable* Scope::DeclareLocal(Handle<String> name, Variable::Mode mode) {
>>>>>>> 45790924
  ASSERT(!already_resolved());
  // This function handles VAR and CONST modes.  DYNAMIC variables are
  // introduces during variable allocation, INTERNAL variables are allocated
  // explicitly, and TEMPORARY variables are allocated via NewTemporary().
<<<<<<< HEAD
  ASSERT(mode == VAR || mode == CONST || mode == LET);
=======
  ASSERT(mode == Variable::VAR ||
         mode == Variable::CONST ||
         mode == Variable::LET);
>>>>>>> 45790924
  ++num_var_or_const_;
  return variables_.Declare(this, name, mode, true, Variable::NORMAL);
}


Variable* Scope::DeclareGlobal(Handle<String> name) {
  ASSERT(is_global_scope());
<<<<<<< HEAD
  return variables_.Declare(this, name, DYNAMIC_GLOBAL,
=======
  return variables_.Declare(this, name, Variable::DYNAMIC_GLOBAL,
>>>>>>> 45790924
                            true,
                            Variable::NORMAL);
}


VariableProxy* Scope::NewUnresolved(Handle<String> name,
                                    bool inside_with,
                                    int position) {
  // Note that we must not share the unresolved variables with
  // the same name because they may be removed selectively via
  // RemoveUnresolved().
  ASSERT(!already_resolved());
  VariableProxy* proxy = new(isolate_->zone()) VariableProxy(
      isolate_, name, false, inside_with, position);
  unresolved_.Add(proxy);
  return proxy;
}


void Scope::RemoveUnresolved(VariableProxy* var) {
  // Most likely (always?) any variable we want to remove
  // was just added before, so we search backwards.
  for (int i = unresolved_.length(); i-- > 0;) {
    if (unresolved_[i] == var) {
      unresolved_.Remove(i);
      return;
    }
  }
}


Variable* Scope::NewTemporary(Handle<String> name) {
  ASSERT(!already_resolved());
  Variable* var = new Variable(this,
                               name,
<<<<<<< HEAD
                               TEMPORARY,
=======
                               Variable::TEMPORARY,
>>>>>>> 45790924
                               true,
                               Variable::NORMAL);
  temps_.Add(var);
  return var;
}


void Scope::AddDeclaration(Declaration* declaration) {
  decls_.Add(declaration);
}


void Scope::SetIllegalRedeclaration(Expression* expression) {
  // Record only the first illegal redeclaration.
  if (!HasIllegalRedeclaration()) {
    illegal_redecl_ = expression;
  }
  ASSERT(HasIllegalRedeclaration());
}


void Scope::VisitIllegalRedeclaration(AstVisitor* visitor) {
  ASSERT(HasIllegalRedeclaration());
  illegal_redecl_->Accept(visitor);
}


Declaration* Scope::CheckConflictingVarDeclarations() {
  int length = decls_.length();
  for (int i = 0; i < length; i++) {
    Declaration* decl = decls_[i];
<<<<<<< HEAD
    if (decl->mode() != VAR) continue;
=======
    if (decl->mode() != Variable::VAR) continue;
>>>>>>> 45790924
    Handle<String> name = decl->proxy()->name();
    bool cond = true;
    for (Scope* scope = decl->scope(); cond ; scope = scope->outer_scope_) {
      // There is a conflict if there exists a non-VAR binding.
      Variable* other_var = scope->variables_.Lookup(name);
<<<<<<< HEAD
      if (other_var != NULL && other_var->mode() != VAR) {
=======
      if (other_var != NULL && other_var->mode() != Variable::VAR) {
>>>>>>> 45790924
        return decl;
      }

      // Include declaration scope in the iteration but stop after.
      if (!scope->is_block_scope() && !scope->is_catch_scope()) cond = false;
    }
  }
  return NULL;
}


template<class Allocator>
void Scope::CollectUsedVariables(List<Variable*, Allocator>* locals) {
  // Collect variables in this scope.
  // Note that the function_ variable - if present - is not
  // collected here but handled separately in ScopeInfo
  // which is the current user of this function).
  for (int i = 0; i < temps_.length(); i++) {
    Variable* var = temps_[i];
    if (var->is_used()) {
      locals->Add(var);
    }
  }
  for (VariableMap::Entry* p = variables_.Start();
       p != NULL;
       p = variables_.Next(p)) {
    Variable* var = reinterpret_cast<Variable*>(p->value);
    if (var->is_used()) {
      locals->Add(var);
    }
  }
}


// Make sure the method gets instantiated by the template system.
template void Scope::CollectUsedVariables(
    List<Variable*, FreeStoreAllocationPolicy>* locals);
template void Scope::CollectUsedVariables(
    List<Variable*, PreallocatedStorage>* locals);
template void Scope::CollectUsedVariables(
    List<Variable*, ZoneListAllocationPolicy>* locals);


void Scope::AllocateVariables(Handle<Context> context) {
  ASSERT(outer_scope_ == NULL);  // eval or global scopes only

  // 1) Propagate scope information.
  // If we are in an eval scope, we may have other outer scopes about
  // which we don't know anything at this point. Thus we must be conservative
  // and assume they may invoke eval themselves. Eventually we could capture
  // this information in the ScopeInfo and then use it here (by traversing
  // the call chain stack, at compile time).

  bool eval_scope = is_eval_scope();
  bool outer_scope_calls_eval = false;
  bool outer_scope_calls_non_strict_eval = false;
  if (!is_global_scope()) {
    context->ComputeEvalScopeInfo(&outer_scope_calls_eval,
                                  &outer_scope_calls_non_strict_eval);
  }
  PropagateScopeInfo(outer_scope_calls_eval,
                     outer_scope_calls_non_strict_eval,
                     eval_scope);

  // 2) Resolve variables.
  Scope* global_scope = NULL;
  if (is_global_scope()) global_scope = this;
  ResolveVariablesRecursively(global_scope, context);

  // 3) Allocate variables.
  AllocateVariablesRecursively();
}


bool Scope::AllowsLazyCompilation() const {
  return !force_eager_compilation_ && HasTrivialOuterContext();
}


bool Scope::HasTrivialContext() const {
  // A function scope has a trivial context if it always is the global
  // context. We iteratively scan out the context chain to see if
  // there is anything that makes this scope non-trivial; otherwise we
  // return true.
  for (const Scope* scope = this; scope != NULL; scope = scope->outer_scope_) {
    if (scope->is_eval_scope()) return false;
    if (scope->scope_inside_with_) return false;
    if (scope->num_heap_slots_ > 0) return false;
  }
  return true;
}


bool Scope::HasTrivialOuterContext() const {
  Scope* outer = outer_scope_;
  if (outer == NULL) return true;
  // Note that the outer context may be trivial in general, but the current
  // scope may be inside a 'with' statement in which case the outer context
  // for this scope is not trivial.
  return !scope_inside_with_ && outer->HasTrivialContext();
}


int Scope::ContextChainLength(Scope* scope) {
  int n = 0;
  for (Scope* s = this; s != scope; s = s->outer_scope_) {
    ASSERT(s != NULL);  // scope must be in the scope chain
    if (s->num_heap_slots() > 0) n++;
  }
  return n;
}


Scope* Scope::DeclarationScope() {
  Scope* scope = this;
  while (scope->is_catch_scope() ||
         scope->is_block_scope()) {
    scope = scope->outer_scope();
  }
  return scope;
}


Handle<SerializedScopeInfo> Scope::GetSerializedScopeInfo() {
  if (scope_info_.is_null()) {
    scope_info_ = SerializedScopeInfo::Create(this);
  }
  return scope_info_;
}


#ifdef DEBUG
static const char* Header(Scope::Type type) {
  switch (type) {
    case Scope::EVAL_SCOPE: return "eval";
    case Scope::FUNCTION_SCOPE: return "function";
    case Scope::GLOBAL_SCOPE: return "global";
    case Scope::CATCH_SCOPE: return "catch";
    case Scope::BLOCK_SCOPE: return "block";
  }
  UNREACHABLE();
  return NULL;
}


static void Indent(int n, const char* str) {
  PrintF("%*s%s", n, "", str);
}


static void PrintName(Handle<String> name) {
  SmartArrayPointer<char> s = name->ToCString(DISALLOW_NULLS);
  PrintF("%s", *s);
}


static void PrintLocation(Variable* var) {
  switch (var->location()) {
    case Variable::UNALLOCATED:
      break;
    case Variable::PARAMETER:
      PrintF("parameter[%d]", var->index());
      break;
    case Variable::LOCAL:
      PrintF("local[%d]", var->index());
      break;
    case Variable::CONTEXT:
      PrintF("context[%d]", var->index());
      break;
    case Variable::LOOKUP:
      PrintF("lookup");
      break;
  }
}


static void PrintVar(int indent, Variable* var) {
  if (var->is_used() || !var->IsUnallocated()) {
    Indent(indent, Variable::Mode2String(var->mode()));
    PrintF(" ");
    PrintName(var->name());
    PrintF(";  // ");
    PrintLocation(var);
    if (var->is_accessed_from_inner_scope()) {
      if (!var->IsUnallocated()) PrintF(", ");
      PrintF("inner scope access");
    }
    PrintF("\n");
  }
}


static void PrintMap(int indent, VariableMap* map) {
  for (VariableMap::Entry* p = map->Start(); p != NULL; p = map->Next(p)) {
    Variable* var = reinterpret_cast<Variable*>(p->value);
    PrintVar(indent, var);
  }
}


void Scope::Print(int n) {
  int n0 = (n > 0 ? n : 0);
  int n1 = n0 + 2;  // indentation

  // Print header.
  Indent(n0, Header(type_));
  if (scope_name_->length() > 0) {
    PrintF(" ");
    PrintName(scope_name_);
  }

  // Print parameters, if any.
  if (is_function_scope()) {
    PrintF(" (");
    for (int i = 0; i < params_.length(); i++) {
      if (i > 0) PrintF(", ");
      PrintName(params_[i]->name());
    }
    PrintF(")");
  }

  PrintF(" {\n");

  // Function name, if any (named function literals, only).
  if (function_ != NULL) {
    Indent(n1, "// (local) function name: ");
    PrintName(function_->name());
    PrintF("\n");
  }

  // Scope info.
  if (HasTrivialOuterContext()) {
    Indent(n1, "// scope has trivial outer context\n");
  }
  if (is_strict_mode()) Indent(n1, "// strict mode scope\n");
  if (scope_inside_with_) Indent(n1, "// scope inside 'with'\n");
  if (scope_contains_with_) Indent(n1, "// scope contains 'with'\n");
  if (scope_calls_eval_) Indent(n1, "// scope calls 'eval'\n");
  if (outer_scope_calls_eval_) Indent(n1, "// outer scope calls 'eval'\n");
  if (outer_scope_calls_non_strict_eval_) {
    Indent(n1, "// outer scope calls 'eval' in non-strict context\n");
  }
  if (inner_scope_calls_eval_) Indent(n1, "// inner scope calls 'eval'\n");
  if (outer_scope_is_eval_scope_) {
    Indent(n1, "// outer scope is 'eval' scope\n");
  }
  if (num_stack_slots_ > 0) { Indent(n1, "// ");
  PrintF("%d stack slots\n", num_stack_slots_); }
  if (num_heap_slots_ > 0) { Indent(n1, "// ");
  PrintF("%d heap slots\n", num_heap_slots_); }

  // Print locals.
  Indent(n1, "// function var\n");
  if (function_ != NULL) {
    PrintVar(n1, function_->var());
  }

  Indent(n1, "// temporary vars\n");
  for (int i = 0; i < temps_.length(); i++) {
    PrintVar(n1, temps_[i]);
  }

  Indent(n1, "// local vars\n");
  PrintMap(n1, &variables_);

  Indent(n1, "// dynamic vars\n");
  if (dynamics_ != NULL) {
<<<<<<< HEAD
    PrintMap(n1, dynamics_->GetMap(DYNAMIC));
    PrintMap(n1, dynamics_->GetMap(DYNAMIC_LOCAL));
    PrintMap(n1, dynamics_->GetMap(DYNAMIC_GLOBAL));
=======
    PrintMap(n1, dynamics_->GetMap(Variable::DYNAMIC));
    PrintMap(n1, dynamics_->GetMap(Variable::DYNAMIC_LOCAL));
    PrintMap(n1, dynamics_->GetMap(Variable::DYNAMIC_GLOBAL));
>>>>>>> 45790924
  }

  // Print inner scopes (disable by providing negative n).
  if (n >= 0) {
    for (int i = 0; i < inner_scopes_.length(); i++) {
      PrintF("\n");
      inner_scopes_[i]->Print(n1);
    }
  }

  Indent(n0, "}\n");
}
#endif  // DEBUG


<<<<<<< HEAD
Variable* Scope::NonLocal(Handle<String> name, VariableMode mode) {
=======
Variable* Scope::NonLocal(Handle<String> name, Variable::Mode mode) {
>>>>>>> 45790924
  if (dynamics_ == NULL) dynamics_ = new DynamicScopePart();
  VariableMap* map = dynamics_->GetMap(mode);
  Variable* var = map->Lookup(name);
  if (var == NULL) {
    // Declare a new non-local.
    var = map->Declare(NULL, name, mode, true, Variable::NORMAL);
    // Allocate it by giving it a dynamic lookup.
    var->AllocateTo(Variable::LOOKUP, -1);
  }
  return var;
}


// Lookup a variable starting with this scope. The result is either
// the statically resolved variable belonging to an outer scope, or
// NULL. It may be NULL because a) we couldn't find a variable, or b)
// because the variable is just a guess (and may be shadowed by
// another variable that is introduced dynamically via an 'eval' call
// or a 'with' statement).
Variable* Scope::LookupRecursive(Handle<String> name,
                                 bool from_inner_scope,
                                 Variable** invalidated_local) {
  // If we find a variable, but the current scope calls 'eval', the found
  // variable may not be the correct one (the 'eval' may introduce a
  // property with the same name). In that case, remember that the variable
  // found is just a guess.
  bool guess = scope_calls_eval_;

  // Try to find the variable in this scope.
  Variable* var = LocalLookup(name);

  if (var != NULL) {
    // We found a variable. If this is not an inner lookup, we are done.
    // (Even if there is an 'eval' in this scope which introduces the
    // same variable again, the resulting variable remains the same.
    // Note that enclosing 'with' statements are handled at the call site.)
    if (!from_inner_scope)
      return var;

  } else {
    // We did not find a variable locally. Check against the function variable,
    // if any. We can do this for all scopes, since the function variable is
    // only present - if at all - for function scopes.
    //
    // This lookup corresponds to a lookup in the "intermediate" scope sitting
    // between this scope and the outer scope. (ECMA-262, 3rd., requires that
    // the name of named function literal is kept in an intermediate scope
    // in between this scope and the next outer scope.)
    if (function_ != NULL && function_->name().is_identical_to(name)) {
      var = function_->var();

    } else if (outer_scope_ != NULL) {
      var = outer_scope_->LookupRecursive(name, true, invalidated_local);
      // We may have found a variable in an outer scope. However, if
      // the current scope is inside a 'with', the actual variable may
      // be a property introduced via the 'with' statement. Then, the
      // variable we may have found is just a guess.
      if (scope_inside_with_)
        guess = true;
    }

    // If we did not find a variable, we are done.
    if (var == NULL)
      return NULL;
  }

  ASSERT(var != NULL);

  // If this is a lookup from an inner scope, mark the variable.
  if (from_inner_scope) {
    var->MarkAsAccessedFromInnerScope();
  }

  // If the variable we have found is just a guess, invalidate the
  // result. If the found variable is local, record that fact so we
  // can generate fast code to get it if it is not shadowed by eval.
  if (guess) {
    if (!var->is_global()) *invalidated_local = var;
    var = NULL;
  }

  return var;
}


void Scope::ResolveVariable(Scope* global_scope,
                            Handle<Context> context,
                            VariableProxy* proxy) {
  ASSERT(global_scope == NULL || global_scope->is_global_scope());

  // If the proxy is already resolved there's nothing to do
  // (functions and consts may be resolved by the parser).
  if (proxy->var() != NULL) return;

  // Otherwise, try to resolve the variable.
  Variable* invalidated_local = NULL;
  Variable* var = LookupRecursive(proxy->name(), false, &invalidated_local);

  if (proxy->inside_with()) {
    // If we are inside a local 'with' statement, all bets are off
    // and we cannot resolve the proxy to a local variable even if
    // we found an outer matching variable.
    // Note that we must do a lookup anyway, because if we find one,
    // we must mark that variable as potentially accessed from this
    // inner scope (the property may not be in the 'with' object).
<<<<<<< HEAD
    var = NonLocal(proxy->name(), DYNAMIC);
=======
    var = NonLocal(proxy->name(), Variable::DYNAMIC);
>>>>>>> 45790924

  } else {
    // We are not inside a local 'with' statement.

    if (var == NULL) {
      // We did not find the variable. We have a global variable
      // if we are in the global scope (we know already that we
      // are outside a 'with' statement) or if there is no way
      // that the variable might be introduced dynamically (through
      // a local or outer eval() call, or an outer 'with' statement),
      // or we don't know about the outer scope (because we are
      // in an eval scope).
      if (is_global_scope() ||
          !(scope_inside_with_ || outer_scope_is_eval_scope_ ||
            scope_calls_eval_ || outer_scope_calls_eval_)) {
        // We must have a global variable.
        ASSERT(global_scope != NULL);
        var = global_scope->DeclareGlobal(proxy->name());

      } else if (scope_inside_with_) {
        // If we are inside a with statement we give up and look up
        // the variable at runtime.
<<<<<<< HEAD
        var = NonLocal(proxy->name(), DYNAMIC);
=======
        var = NonLocal(proxy->name(), Variable::DYNAMIC);
>>>>>>> 45790924

      } else if (invalidated_local != NULL) {
        // No with statements are involved and we found a local
        // variable that might be shadowed by eval introduced
        // variables.
<<<<<<< HEAD
        var = NonLocal(proxy->name(), DYNAMIC_LOCAL);
=======
        var = NonLocal(proxy->name(), Variable::DYNAMIC_LOCAL);
>>>>>>> 45790924
        var->set_local_if_not_shadowed(invalidated_local);

      } else if (outer_scope_is_eval_scope_) {
        // No with statements and we did not find a local and the code
        // is executed with a call to eval.  The context contains
        // scope information that we can use to determine if the
        // variable is global if it is not shadowed by eval-introduced
        // variables.
        if (context->GlobalIfNotShadowedByEval(proxy->name())) {
<<<<<<< HEAD
          var = NonLocal(proxy->name(), DYNAMIC_GLOBAL);

        } else {
          var = NonLocal(proxy->name(), DYNAMIC);
=======
          var = NonLocal(proxy->name(), Variable::DYNAMIC_GLOBAL);

        } else {
          var = NonLocal(proxy->name(), Variable::DYNAMIC);
>>>>>>> 45790924
        }

      } else {
        // No with statements and we did not find a local and the code
        // is not executed with a call to eval.  We know that this
        // variable is global unless it is shadowed by eval-introduced
        // variables.
<<<<<<< HEAD
        var = NonLocal(proxy->name(), DYNAMIC_GLOBAL);
=======
        var = NonLocal(proxy->name(), Variable::DYNAMIC_GLOBAL);
>>>>>>> 45790924
      }
    }
  }

  proxy->BindTo(var);
}


void Scope::ResolveVariablesRecursively(Scope* global_scope,
                                        Handle<Context> context) {
  ASSERT(global_scope == NULL || global_scope->is_global_scope());

  // Resolve unresolved variables for this scope.
  for (int i = 0; i < unresolved_.length(); i++) {
    ResolveVariable(global_scope, context, unresolved_[i]);
  }

  // Resolve unresolved variables for inner scopes.
  for (int i = 0; i < inner_scopes_.length(); i++) {
    inner_scopes_[i]->ResolveVariablesRecursively(global_scope, context);
  }
}


bool Scope::PropagateScopeInfo(bool outer_scope_calls_eval,
                               bool outer_scope_calls_non_strict_eval,
                               bool outer_scope_is_eval_scope) {
  if (outer_scope_calls_eval) {
    outer_scope_calls_eval_ = true;
  }

  if (outer_scope_calls_non_strict_eval) {
    outer_scope_calls_non_strict_eval_ = true;
  }

  if (outer_scope_is_eval_scope) {
    outer_scope_is_eval_scope_ = true;
  }

  bool calls_eval = scope_calls_eval_ || outer_scope_calls_eval_;
  bool is_eval = is_eval_scope() || outer_scope_is_eval_scope_;
  bool calls_non_strict_eval =
      (scope_calls_eval_ && !is_strict_mode()) ||
      outer_scope_calls_non_strict_eval_;
  for (int i = 0; i < inner_scopes_.length(); i++) {
    Scope* inner_scope = inner_scopes_[i];
    if (inner_scope->PropagateScopeInfo(calls_eval,
                                        calls_non_strict_eval,
                                        is_eval)) {
      inner_scope_calls_eval_ = true;
    }
    if (inner_scope->force_eager_compilation_) {
      force_eager_compilation_ = true;
    }
  }

  return scope_calls_eval_ || inner_scope_calls_eval_;
}


bool Scope::MustAllocate(Variable* var) {
  // Give var a read/write use if there is a chance it might be accessed
  // via an eval() call.  This is only possible if the variable has a
  // visible name.
  if ((var->is_this() || var->name()->length() > 0) &&
      (var->is_accessed_from_inner_scope() ||
       scope_calls_eval_ ||
       inner_scope_calls_eval_ ||
       scope_contains_with_ ||
       is_catch_scope() ||
       is_block_scope())) {
    var->set_is_used(true);
  }
  // Global variables do not need to be allocated.
  return !var->is_global() && var->is_used();
}


bool Scope::MustAllocateInContext(Variable* var) {
  // If var is accessed from an inner scope, or if there is a possibility
  // that it might be accessed from the current or an inner scope (through
  // an eval() call or a runtime with lookup), it must be allocated in the
  // context.
  //
  // Exceptions: temporary variables are never allocated in a context;
  // catch-bound variables are always allocated in a context.
<<<<<<< HEAD
  if (var->mode() == TEMPORARY) return false;
=======
  if (var->mode() == Variable::TEMPORARY) return false;
>>>>>>> 45790924
  if (is_catch_scope() || is_block_scope()) return true;
  return var->is_accessed_from_inner_scope() ||
      scope_calls_eval_ ||
      inner_scope_calls_eval_ ||
      scope_contains_with_ ||
      var->is_global();
}


bool Scope::HasArgumentsParameter() {
  for (int i = 0; i < params_.length(); i++) {
    if (params_[i]->name().is_identical_to(
            isolate_->factory()->arguments_symbol())) {
      return true;
    }
  }
  return false;
}


void Scope::AllocateStackSlot(Variable* var) {
  var->AllocateTo(Variable::LOCAL, num_stack_slots_++);
}


void Scope::AllocateHeapSlot(Variable* var) {
  var->AllocateTo(Variable::CONTEXT, num_heap_slots_++);
}


void Scope::AllocateParameterLocals() {
  ASSERT(is_function_scope());
  Variable* arguments = LocalLookup(isolate_->factory()->arguments_symbol());
  ASSERT(arguments != NULL);  // functions have 'arguments' declared implicitly

  bool uses_nonstrict_arguments = false;

  if (MustAllocate(arguments) && !HasArgumentsParameter()) {
    // 'arguments' is used. Unless there is also a parameter called
    // 'arguments', we must be conservative and allocate all parameters to
    // the context assuming they will be captured by the arguments object.
    // If we have a parameter named 'arguments', a (new) value is always
    // assigned to it via the function invocation. Then 'arguments' denotes
    // that specific parameter value and cannot be used to access the
    // parameters, which is why we don't need to allocate an arguments
    // object in that case.

    // We are using 'arguments'. Tell the code generator that is needs to
    // allocate the arguments object by setting 'arguments_'.
    arguments_ = arguments;

    // In strict mode 'arguments' does not alias formal parameters.
    // Therefore in strict mode we allocate parameters as if 'arguments'
    // were not used.
    uses_nonstrict_arguments = !is_strict_mode();
  }

  // The same parameter may occur multiple times in the parameters_ list.
  // If it does, and if it is not copied into the context object, it must
  // receive the highest parameter index for that parameter; thus iteration
  // order is relevant!
  for (int i = params_.length() - 1; i >= 0; --i) {
    Variable* var = params_[i];
    ASSERT(var->scope() == this);
    if (uses_nonstrict_arguments) {
      // Give the parameter a use from an inner scope, to force allocation
      // to the context.
      var->MarkAsAccessedFromInnerScope();
    }

    if (MustAllocate(var)) {
      if (MustAllocateInContext(var)) {
        ASSERT(var->IsUnallocated() || var->IsContextSlot());
        if (var->IsUnallocated()) {
          AllocateHeapSlot(var);
        }
      } else {
        ASSERT(var->IsUnallocated() || var->IsParameter());
        if (var->IsUnallocated()) {
          var->AllocateTo(Variable::PARAMETER, i);
        }
      }
    }
  }
}


void Scope::AllocateNonParameterLocal(Variable* var) {
  ASSERT(var->scope() == this);
  ASSERT(!var->IsVariable(isolate_->factory()->result_symbol()) ||
         !var->IsStackLocal());
  if (var->IsUnallocated() && MustAllocate(var)) {
    if (MustAllocateInContext(var)) {
      AllocateHeapSlot(var);
    } else {
      AllocateStackSlot(var);
    }
  }
}


void Scope::AllocateNonParameterLocals() {
  // All variables that have no rewrite yet are non-parameter locals.
  for (int i = 0; i < temps_.length(); i++) {
    AllocateNonParameterLocal(temps_[i]);
  }

  for (VariableMap::Entry* p = variables_.Start();
       p != NULL;
       p = variables_.Next(p)) {
    Variable* var = reinterpret_cast<Variable*>(p->value);
    AllocateNonParameterLocal(var);
  }

  // For now, function_ must be allocated at the very end.  If it gets
  // allocated in the context, it must be the last slot in the context,
  // because of the current ScopeInfo implementation (see
  // ScopeInfo::ScopeInfo(FunctionScope* scope) constructor).
  if (function_ != NULL) {
    AllocateNonParameterLocal(function_->var());
  }
}


void Scope::AllocateVariablesRecursively() {
  // Allocate variables for inner scopes.
  for (int i = 0; i < inner_scopes_.length(); i++) {
    inner_scopes_[i]->AllocateVariablesRecursively();
  }

  // If scope is already resolved, we still need to allocate
  // variables in inner scopes which might not had been resolved yet.
  if (already_resolved()) return;
  // The number of slots required for variables.
  num_stack_slots_ = 0;
  num_heap_slots_ = Context::MIN_CONTEXT_SLOTS;

  // Allocate variables for this scope.
  // Parameters must be allocated first, if any.
  if (is_function_scope()) AllocateParameterLocals();
  AllocateNonParameterLocals();

  // Allocate context if necessary.
  bool must_have_local_context = false;
  if (scope_calls_eval_ || scope_contains_with_) {
    // The context for the eval() call or 'with' statement in this scope.
    // Unless we are in the global or an eval scope, we need a local
    // context even if we didn't statically allocate any locals in it,
    // and the compiler will access the context variable. If we are
    // not in an inner scope, the scope is provided from the outside.
    must_have_local_context = is_function_scope();
  }

  // If we didn't allocate any locals in the local context, then we only
  // need the minimal number of slots if we must have a local context.
  if (num_heap_slots_ == Context::MIN_CONTEXT_SLOTS &&
      !must_have_local_context) {
    num_heap_slots_ = 0;
  }

  // Allocation done.
  ASSERT(num_heap_slots_ == 0 || num_heap_slots_ >= Context::MIN_CONTEXT_SLOTS);
}

} }  // namespace v8::internal<|MERGE_RESOLUTION|>--- conflicted
+++ resolved
@@ -85,11 +85,7 @@
 
 Variable* VariableMap::Declare(Scope* scope,
                                Handle<String> name,
-<<<<<<< HEAD
-                               VariableMode mode,
-=======
                                Variable::Mode mode,
->>>>>>> 45790924
                                bool is_valid_lhs,
                                Variable::Kind kind) {
   HashMap::Entry* p = HashMap::Lookup(name.location(), name->Hash(), true);
@@ -183,11 +179,7 @@
   ++num_var_or_const_;
   Variable* variable = variables_.Declare(this,
                                           catch_variable_name,
-<<<<<<< HEAD
-                                          VAR,
-=======
                                           Variable::VAR,
->>>>>>> 45790924
                                           true,  // Valid left-hand side.
                                           Variable::NORMAL);
   AllocateHeapSlot(variable);
@@ -318,11 +310,7 @@
     Variable* var =
         variables_.Declare(this,
                            isolate_->factory()->this_symbol(),
-<<<<<<< HEAD
-                           VAR,
-=======
                            Variable::VAR,
->>>>>>> 45790924
                            false,
                            Variable::THIS);
     var->AllocateTo(Variable::PARAMETER, -1);
@@ -335,11 +323,7 @@
     // allocated during variable allocation.
     variables_.Declare(this,
                        isolate_->factory()->arguments_symbol(),
-<<<<<<< HEAD
-                       VAR,
-=======
                        Variable::VAR,
->>>>>>> 45790924
                        true,
                        Variable::ARGUMENTS);
   }
@@ -389,19 +373,11 @@
   ASSERT(scope_info_->StackSlotIndex(*name) < 0);
 
   // Check context slot lookup.
-<<<<<<< HEAD
-  VariableMode mode;
-  int index = scope_info_->ContextSlotIndex(*name, &mode);
-  if (index < 0) {
-    // Check parameters.
-    mode = VAR;
-=======
   Variable::Mode mode;
   int index = scope_info_->ContextSlotIndex(*name, &mode);
   if (index < 0) {
     // Check parameters.
     mode = Variable::VAR;
->>>>>>> 45790924
     index = scope_info_->ParameterIndex(*name);
     if (index < 0) {
       // Check the function name.
@@ -431,21 +407,13 @@
 Variable* Scope::DeclareFunctionVar(Handle<String> name) {
   ASSERT(is_function_scope() && function_ == NULL);
   Variable* function_var =
-<<<<<<< HEAD
-      new Variable(this, name, CONST, true, Variable::NORMAL);
-=======
       new Variable(this, name, Variable::CONST, true, Variable::NORMAL);
->>>>>>> 45790924
   function_ = new(isolate_->zone()) VariableProxy(isolate_, function_var);
   return function_var;
 }
 
 
-<<<<<<< HEAD
-void Scope::DeclareParameter(Handle<String> name, VariableMode mode) {
-=======
 void Scope::DeclareParameter(Handle<String> name, Variable::Mode mode) {
->>>>>>> 45790924
   ASSERT(!already_resolved());
   ASSERT(is_function_scope());
   Variable* var =
@@ -454,22 +422,14 @@
 }
 
 
-<<<<<<< HEAD
-Variable* Scope::DeclareLocal(Handle<String> name, VariableMode mode) {
-=======
 Variable* Scope::DeclareLocal(Handle<String> name, Variable::Mode mode) {
->>>>>>> 45790924
   ASSERT(!already_resolved());
   // This function handles VAR and CONST modes.  DYNAMIC variables are
   // introduces during variable allocation, INTERNAL variables are allocated
   // explicitly, and TEMPORARY variables are allocated via NewTemporary().
-<<<<<<< HEAD
-  ASSERT(mode == VAR || mode == CONST || mode == LET);
-=======
   ASSERT(mode == Variable::VAR ||
          mode == Variable::CONST ||
          mode == Variable::LET);
->>>>>>> 45790924
   ++num_var_or_const_;
   return variables_.Declare(this, name, mode, true, Variable::NORMAL);
 }
@@ -477,11 +437,7 @@
 
 Variable* Scope::DeclareGlobal(Handle<String> name) {
   ASSERT(is_global_scope());
-<<<<<<< HEAD
-  return variables_.Declare(this, name, DYNAMIC_GLOBAL,
-=======
   return variables_.Declare(this, name, Variable::DYNAMIC_GLOBAL,
->>>>>>> 45790924
                             true,
                             Variable::NORMAL);
 }
@@ -517,11 +473,7 @@
   ASSERT(!already_resolved());
   Variable* var = new Variable(this,
                                name,
-<<<<<<< HEAD
-                               TEMPORARY,
-=======
                                Variable::TEMPORARY,
->>>>>>> 45790924
                                true,
                                Variable::NORMAL);
   temps_.Add(var);
@@ -553,21 +505,13 @@
   int length = decls_.length();
   for (int i = 0; i < length; i++) {
     Declaration* decl = decls_[i];
-<<<<<<< HEAD
-    if (decl->mode() != VAR) continue;
-=======
     if (decl->mode() != Variable::VAR) continue;
->>>>>>> 45790924
     Handle<String> name = decl->proxy()->name();
     bool cond = true;
     for (Scope* scope = decl->scope(); cond ; scope = scope->outer_scope_) {
       // There is a conflict if there exists a non-VAR binding.
       Variable* other_var = scope->variables_.Lookup(name);
-<<<<<<< HEAD
-      if (other_var != NULL && other_var->mode() != VAR) {
-=======
       if (other_var != NULL && other_var->mode() != Variable::VAR) {
->>>>>>> 45790924
         return decl;
       }
 
@@ -835,15 +779,9 @@
 
   Indent(n1, "// dynamic vars\n");
   if (dynamics_ != NULL) {
-<<<<<<< HEAD
-    PrintMap(n1, dynamics_->GetMap(DYNAMIC));
-    PrintMap(n1, dynamics_->GetMap(DYNAMIC_LOCAL));
-    PrintMap(n1, dynamics_->GetMap(DYNAMIC_GLOBAL));
-=======
     PrintMap(n1, dynamics_->GetMap(Variable::DYNAMIC));
     PrintMap(n1, dynamics_->GetMap(Variable::DYNAMIC_LOCAL));
     PrintMap(n1, dynamics_->GetMap(Variable::DYNAMIC_GLOBAL));
->>>>>>> 45790924
   }
 
   // Print inner scopes (disable by providing negative n).
@@ -859,11 +797,7 @@
 #endif  // DEBUG
 
 
-<<<<<<< HEAD
-Variable* Scope::NonLocal(Handle<String> name, VariableMode mode) {
-=======
 Variable* Scope::NonLocal(Handle<String> name, Variable::Mode mode) {
->>>>>>> 45790924
   if (dynamics_ == NULL) dynamics_ = new DynamicScopePart();
   VariableMap* map = dynamics_->GetMap(mode);
   Variable* var = map->Lookup(name);
@@ -969,11 +903,7 @@
     // Note that we must do a lookup anyway, because if we find one,
     // we must mark that variable as potentially accessed from this
     // inner scope (the property may not be in the 'with' object).
-<<<<<<< HEAD
-    var = NonLocal(proxy->name(), DYNAMIC);
-=======
     var = NonLocal(proxy->name(), Variable::DYNAMIC);
->>>>>>> 45790924
 
   } else {
     // We are not inside a local 'with' statement.
@@ -996,21 +926,13 @@
       } else if (scope_inside_with_) {
         // If we are inside a with statement we give up and look up
         // the variable at runtime.
-<<<<<<< HEAD
-        var = NonLocal(proxy->name(), DYNAMIC);
-=======
         var = NonLocal(proxy->name(), Variable::DYNAMIC);
->>>>>>> 45790924
 
       } else if (invalidated_local != NULL) {
         // No with statements are involved and we found a local
         // variable that might be shadowed by eval introduced
         // variables.
-<<<<<<< HEAD
-        var = NonLocal(proxy->name(), DYNAMIC_LOCAL);
-=======
         var = NonLocal(proxy->name(), Variable::DYNAMIC_LOCAL);
->>>>>>> 45790924
         var->set_local_if_not_shadowed(invalidated_local);
 
       } else if (outer_scope_is_eval_scope_) {
@@ -1020,17 +942,10 @@
         // variable is global if it is not shadowed by eval-introduced
         // variables.
         if (context->GlobalIfNotShadowedByEval(proxy->name())) {
-<<<<<<< HEAD
-          var = NonLocal(proxy->name(), DYNAMIC_GLOBAL);
-
-        } else {
-          var = NonLocal(proxy->name(), DYNAMIC);
-=======
           var = NonLocal(proxy->name(), Variable::DYNAMIC_GLOBAL);
 
         } else {
           var = NonLocal(proxy->name(), Variable::DYNAMIC);
->>>>>>> 45790924
         }
 
       } else {
@@ -1038,11 +953,7 @@
         // is not executed with a call to eval.  We know that this
         // variable is global unless it is shadowed by eval-introduced
         // variables.
-<<<<<<< HEAD
-        var = NonLocal(proxy->name(), DYNAMIC_GLOBAL);
-=======
         var = NonLocal(proxy->name(), Variable::DYNAMIC_GLOBAL);
->>>>>>> 45790924
       }
     }
   }
@@ -1129,11 +1040,7 @@
   //
   // Exceptions: temporary variables are never allocated in a context;
   // catch-bound variables are always allocated in a context.
-<<<<<<< HEAD
-  if (var->mode() == TEMPORARY) return false;
-=======
   if (var->mode() == Variable::TEMPORARY) return false;
->>>>>>> 45790924
   if (is_catch_scope() || is_block_scope()) return true;
   return var->is_accessed_from_inner_scope() ||
       scope_calls_eval_ ||
